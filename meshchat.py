#!/usr/bin/env python

import argparse
import json
import os
import sys
import threading
import time
from datetime import datetime, timezone
from typing import Callable, List

import RNS
import RNS.vendor.umsgpack as msgpack
import LXMF
from LXMF import LXMRouter
from aiohttp import web, WSMessage, WSMsgType, WSCloseCode
import asyncio
import base64
import webbrowser

from peewee import SqliteDatabase
from serial.tools import list_ports

import database
from src.backend.announce_handler import AnnounceHandler
from src.backend.async_utils import AsyncUtils
from src.backend.colour_utils import ColourUtils
from src.backend.interface_config_parser import InterfaceConfigParser
from src.backend.lxmf_message_fields import LxmfImageField, LxmfFileAttachmentsField, LxmfFileAttachment, LxmfAudioField
from src.backend.audio_call_manager import AudioCall, AudioCallManager
from src.backend.sideband_commands import SidebandCommands


# NOTE: this is required to be able to pack our app with cxfreeze as an exe, otherwise it can't access bundled assets
# this returns a file path based on if we are running meshchat.py directly, or if we have packed it as an exe with cxfreeze
# https://cx-freeze.readthedocs.io/en/latest/faq.html#using-data-files
def get_file_path(filename):
    if getattr(sys, "frozen", False):
        datadir = os.path.dirname(sys.executable)
    else:
        datadir = os.path.dirname(__file__)
    return os.path.join(datadir, filename)


class ReticulumMeshChat:

    def __init__(self, identity: RNS.Identity, storage_dir, reticulum_config_dir):

        # when providing a custom storage_dir, files will be saved as
        # <storage_dir>/identities/<identity_hex>/
        # <storage_dir>/identities/<identity_hex>/database.db

        # if storage_dir is not provided, we will use ./storage instead
        # ./storage/identities/<identity_hex>/
        # ./storage/identities/<identity_hex>/database.db

        # ensure a storage path exists for the loaded identity
        self.storage_dir = storage_dir or os.path.join("storage")
        self.storage_path = os.path.join(self.storage_dir, "identities", identity.hash.hex())
        print("Using Storage Path: {}".format(self.storage_path))
        os.makedirs(self.storage_path, exist_ok=True)

        # define path to files based on storage path
        self.database_path = os.path.join(self.storage_path, "database.db")
        lxmf_router_path = os.path.join(self.storage_path, "lxmf_router")

        # check if database already exists, before initialization
        database_already_exists = os.path.exists(self.database_path)

        # init database
        sqlite_database = SqliteDatabase(self.database_path)
        database.database.initialize(sqlite_database)
        self.db = database.database
        self.db.connect()
        self.db.create_tables([
            database.Config,
            database.Announce,
            database.CustomDestinationDisplayName,
            database.LxmfMessage,
            database.LxmfConversationReadState,
            database.LxmfUserIcon,
        ])

        # init config
        self.config = Config()

        # if database already existed before init, and we don't have a previous version set, we are on version 1
        if database_already_exists and self.config.database_version.get() is None:
            self.config.database_version.set(1)

        # if database didn't already exist, it was just fully migrated when it was created, so set the current version
        if not database_already_exists:
            self.config.database_version.set(database.latest_version)

        # migrate database
        current_database_version = self.config.database_version.get()
        migrated_database_version = database.migrate(current_version=current_database_version)
        self.config.database_version.set(migrated_database_version)

        # vacuum database on start to shrink its file size
        sqlite_database.execute_sql("VACUUM")

        # lxmf messages in outbound or sending state should be marked as failed when app starts as they are no longer being processed
        (database.LxmfMessage.update(state="failed")
         .where(database.LxmfMessage.state == "outbound")
         .orwhere((database.LxmfMessage.state == "sent") & (database.LxmfMessage.method == "opportunistic"))
         .orwhere(database.LxmfMessage.state == "sending").execute())

        # init reticulum
        self.reticulum = RNS.Reticulum(reticulum_config_dir)
        self.identity = identity

        # init lxmf router
        self.message_router = LXMF.LXMRouter(identity=self.identity, storagepath=lxmf_router_path)
        self.message_router.PROCESSING_INTERVAL = 1

        # increase limit for incoming lxmf messages (received over a resource), to allow receiving larger attachments
        # the lxmf router expects delivery_per_transfer_limit to be provided in kilobytes, so we will do that...
        self.message_router.delivery_per_transfer_limit = self.config.lxmf_delivery_transfer_limit_in_bytes.get() / 1000

        # register lxmf identity
        self.local_lxmf_destination = self.message_router.register_delivery_identity(
            identity=self.identity,
            display_name=self.config.display_name.get(),
        )

        # set a callback for when an lxmf message is received
        self.message_router.register_delivery_callback(self.on_lxmf_delivery)

        # update active propagation node
        self.set_active_propagation_node(self.config.lxmf_preferred_propagation_node_destination_hash.get())

        # enable propagation node (we don't call with false if disabled, as no need to announce disabled state every launch)
        if self.config.lxmf_local_propagation_node_enabled.get():
            self.enable_local_propagation_node()

        # handle received announces based on aspect
        RNS.Transport.register_announce_handler(AnnounceHandler("call.audio", self.on_audio_call_announce_received))
        RNS.Transport.register_announce_handler(AnnounceHandler("lxmf.delivery", self.on_lxmf_announce_received))
        RNS.Transport.register_announce_handler(
            AnnounceHandler("lxmf.propagation", self.on_lxmf_propagation_announce_received))
        RNS.Transport.register_announce_handler(
            AnnounceHandler("nomadnetwork.node", self.on_nomadnet_node_announce_received))

        # remember websocket clients
        self.websocket_clients: List[web.WebSocketResponse] = []

        # register audio call identity
        self.audio_call_manager = AudioCallManager(identity=self.identity)
        self.audio_call_manager.register_incoming_call_callback(self.on_incoming_audio_call)

        # start background thread for auto announce loop
        thread = threading.Thread(target=asyncio.run, args=(self.announce_loop(),))
        thread.daemon = True
        thread.start()

        # start background thread for auto syncing propagation nodes
        thread = threading.Thread(target=asyncio.run, args=(self.announce_sync_propagation_nodes(),))
        thread.daemon = True
        thread.start()

    # gets app version from package.json
    def get_app_version(self) -> str:
        with open(get_file_path("package.json")) as f:
            package_json = json.load(f)
            return package_json["version"]

    # automatically announces based on user config
    async def announce_loop(self):
        while True:

            should_announce = False

            # check if auto announce is enabled
            if self.config.auto_announce_enabled.get():

                # check if we have announced recently
                last_announced_at = self.config.last_announced_at.get()
                if last_announced_at is not None:

                    # determine when next announce should be sent
                    auto_announce_interval_seconds = self.config.auto_announce_interval_seconds.get()
                    next_announce_at = last_announced_at + auto_announce_interval_seconds

                    # we should announce if current time has passed next announce at timestamp
                    if time.time() > next_announce_at:
                        should_announce = True

                else:
                    # last announced at is null, so we have never announced, lets do it now
                    should_announce = True

            # announce
            if should_announce:
                await self.announce()

            # wait 1 second before next loop
            await asyncio.sleep(1)

    # automatically syncs propagation nodes based on user config
    async def announce_sync_propagation_nodes(self):
        while True:

            should_sync = False

            # check if auto sync is enabled
            auto_sync_interval_seconds = self.config.lxmf_preferred_propagation_node_auto_sync_interval_seconds.get()
            if auto_sync_interval_seconds > 0:

                # check if we have synced recently
                last_synced_at = self.config.lxmf_preferred_propagation_node_last_synced_at.get()
                if last_synced_at is not None:

                    # determine when next sync should happen
                    next_sync_at = last_synced_at + auto_sync_interval_seconds

                    # we should sync if current time has passed next sync at timestamp
                    if time.time() > next_sync_at:
                        should_sync = True

                else:
                    # last synced at is null, so we have never synced, lets do it now
                    should_sync = True

            # sync
            if should_sync:
                await self.sync_propagation_nodes()

            # wait 1 second before next loop
            await asyncio.sleep(1)

    # uses the provided destination hash as the active propagation node
    def set_active_propagation_node(self, destination_hash: str | None):

        # set outbound propagation node
        if destination_hash is not None and destination_hash != "":
            try:
                self.message_router.set_outbound_propagation_node(bytes.fromhex(destination_hash))
            except:
                # failed to set propagation node, clear it to ensure we don't use an old one by mistake
                self.remove_active_propagation_node()
                pass

        # stop using propagation node
        else:
            self.remove_active_propagation_node()

    # stops the in progress propagation node sync
    def stop_propagation_node_sync(self):
        self.message_router.cancel_propagation_node_requests()

    # stops and removes the active propagation node
    def remove_active_propagation_node(self):
        # fixme: it's possible for internal transfer state to get stuck if we change propagation node during a sync
        # this still happens even if we cancel the propagation node requests
        # for now, the user can just manually cancel syncing in the ui if they think it's stuck...
        self.stop_propagation_node_sync()
        self.message_router.outbound_propagation_node = None

    # enables or disables the local lxmf propagation node
    def enable_local_propagation_node(self, enabled: bool = True):
        try:
            if enabled:
                self.message_router.enable_propagation()
            else:
                self.message_router.disable_propagation()
        except:
            print("failed to enable or disable propagation node")
            pass

    # handle receiving a new audio call
    def on_incoming_audio_call(self, audio_call: AudioCall):
        print("on_incoming_audio_call: {}".format(audio_call.link.hash.hex()))
        asyncio.run(self.websocket_broadcast(json.dumps({
            "type": "incoming_audio_call",
        })))

    # web server has shutdown, likely ctrl+c, but if we don't do the following, the script never exits
    async def shutdown(self, app):

        # force close websocket clients
        for websocket_client in self.websocket_clients:
            await websocket_client.close(code=WSCloseCode.GOING_AWAY)

        # stop reticulum
        RNS.Transport.detach_interfaces()
        self.reticulum.exit_handler()
        RNS.exit()

    def run(self, host, port, launch_browser: bool):

        # create route table
        routes = web.RouteTableDef()

        # serve index.html
        @routes.get("/")
        async def index(request):
            return web.FileResponse(path=get_file_path("public/index.html"), headers={
                # don't allow browser to store page in cache, otherwise new app versions may get stale ui
                "Cache-Control": "no-cache, no-store",
            })

        # serve ping
        @routes.get("/api/v1/status")
        async def index(request):
            return web.json_response({
                "status": "ok",
            })

        # fetch com ports
        @routes.get("/api/v1/comports")
        async def index(request):

            comports = []
            for comport in list_ports.comports():
                comports.append({
                    "device": comport.device,
                    "product": comport.product,
                    "serial_number": comport.serial_number,
                })

            return web.json_response({
                "comports": comports,
            })

        # fetch reticulum interfaces
        @routes.get("/api/v1/reticulum/interfaces")
        async def index(request):
            interfaces = {}
            if "interfaces" in self.reticulum.config:
                interfaces = self.reticulum.config["interfaces"]

            processed_interfaces = {}
            for interface_name, interface in interfaces.items():
                interface_data = interface.copy()

                # handle sub-interfaces for RNodeMultiInterface
                if interface_data.get("type") == "RNodeMultiInterface":
                    sub_interfaces = []
                    for sub_name, sub_config in interface_data.items():
                        if sub_name not in {"type", "port", "interface_enabled", "selected_interface_mode",
                                            "configured_bitrate"}:
                            if isinstance(sub_config, dict):
                                sub_config["name"] = sub_name
                                sub_interfaces.append(sub_config)

                    # add sub-interfaces to the main interface data
                    interface_data["sub_interfaces"] = sub_interfaces

                    for sub in sub_interfaces:
                        del interface_data[sub["name"]]

                processed_interfaces[interface_name] = interface_data

            return web.json_response({
                "interfaces": processed_interfaces,
            })

        # enable reticulum interface
        @routes.post("/api/v1/reticulum/interfaces/enable")
        async def index(request):

            # get request data
            data = await request.json()
            interface_name = data.get('name')

            # enable interface
            if "interfaces" in self.reticulum.config:
                interface = self.reticulum.config["interfaces"][interface_name]
                if "enabled" in interface:
                    interface["enabled"] = "true"
                if "interface_enabled" in interface:
                    interface["interface_enabled"] = "true"

            # save config
            self.reticulum.config.write()

            return web.json_response({
                "message": "Interface is now enabled",
            })

        # disable reticulum interface
        @routes.post("/api/v1/reticulum/interfaces/disable")
        async def index(request):

            # get request data
            data = await request.json()
            interface_name = data.get('name')

            # disable interface
            if "interfaces" in self.reticulum.config:
                interface = self.reticulum.config["interfaces"][interface_name]
                if "enabled" in interface:
                    interface["enabled"] = "false"
                if "interface_enabled" in interface:
                    interface["interface_enabled"] = "false"

            # save config
            self.reticulum.config.write()

            return web.json_response({
                "message": "Interface is now disabled",
            })

        # delete reticulum interface
        @routes.post("/api/v1/reticulum/interfaces/delete")
        async def index(request):

            # get request data
            data = await request.json()
            interface_name = data.get('name')

            # delete interface
            if "interfaces" in self.reticulum.config:
                del self.reticulum.config["interfaces"][interface_name]

            # save config
            self.reticulum.config.write()

            return web.json_response({
                "message": "Interface has been deleted",
            })

        # add reticulum interface
        @routes.post("/api/v1/reticulum/interfaces/add")
        async def index(request):

            # get request data
            data = await request.json()
            interface_name = data.get('name')
            interface_type = data.get('type')
            allow_overwriting_interface = data.get('allow_overwriting_interface', False)

            # ensure name is provided
            if interface_name is None or interface_name == "":
                return web.json_response({
                    "message": "Name is required",
                }, status=422)

            # ensure type name provided
            if interface_type is None or interface_type == "":
                return web.json_response({
                    "message": "Type is required",
                }, status=422)

            # get existing interfaces
            interfaces = {}
            if "interfaces" in self.reticulum.config:
                interfaces = self.reticulum.config["interfaces"]

            # ensure name is not for an existing interface, to prevent overwriting
            if allow_overwriting_interface is False and interface_name in interfaces:
                return web.json_response({
                    "message": "Name is already in use by another interface",
                }, status=422)

            # get existing interface details if available
            interface_details = {}
            if interface_name in interfaces:
                interface_details = interfaces[interface_name]

            # update interface details
            interface_details["type"] = interface_type

            # if interface doesn't have enabled or interface_enabled setting already, enable it by default
            if "enabled" not in interface_details and "interface_enabled" not in interface_details:
                interface_details["interface_enabled"] = "true"

            # handle tcp client interface
            if interface_type == "TCPClientInterface":

                interface_target_host = data.get('target_host')
                interface_target_port = data.get('target_port')
                # optional parameters for kiss_framing and i2p tunnelling
                interface_kiss_framing = data.get('kiss_framing')
                interface_i2p_tunneled = data.get('i2p_tunneled')

                # ensure target host provided
                if interface_target_host is None or interface_target_host == "":
                    return web.json_response({
                        "message": "Target Host is required",
                    }, status=422)

                # ensure target port provided
                if interface_target_port is None or interface_target_port == "":
                    return web.json_response({
                        "message": "Target Port is required",
                    }, status=422)

                interface_details["target_host"] = data.get('target_host')
                interface_details["target_port"] = data.get('target_port')
                print(interface_kiss_framing, interface_i2p_tunneled)

                interface_details["kiss_framing"] = interface_kiss_framing
                interface_details["i2p_tunneled"] = interface_i2p_tunneled

            # handle I2P interface
            if interface_type == "I2PInterface":
                interface_details['connectable'] = "True"
                interface_details["peers"] = data.get('peers')

            # handle tcp server interface
            if interface_type == "TCPServerInterface":

                interface_listen_ip = data.get('listen_ip')
                interface_listen_port = data.get('listen_port')

                # ensure listen ip provided
                if interface_listen_ip is None or interface_listen_ip == "":
                    return web.json_response({
                        "message": "Listen IP is required",
                    }, status=422)

                # ensure listen port provided
                if interface_listen_port is None or interface_listen_port == "":
                    return web.json_response({
                        "message": "Listen Port is required",
                    }, status=422)

                interface_details["listen_ip"] = data.get('listen_ip')
                interface_details["listen_port"] = data.get('listen_port')

            # handle udp interface
            if interface_type == "UDPInterface":

                interface_listen_ip = data.get('listen_ip')
                interface_listen_port = data.get('listen_port')
                interface_forward_ip = data.get('forward_ip')
                interface_forward_port = data.get('forward_port')

                # ensure listen ip provided
                if interface_listen_ip is None or interface_listen_ip == "":
                    return web.json_response({
                        "message": "Listen IP is required",
                    }, status=422)

                # ensure listen port provided
                if interface_listen_port is None or interface_listen_port == "":
                    return web.json_response({
                        "message": "Listen Port is required",
                    }, status=422)

                # ensure forward ip provided
                if interface_forward_ip is None or interface_forward_ip == "":
                    return web.json_response({
                        "message": "Forward IP is required",
                    }, status=422)

                # ensure forward port provided
                if interface_forward_port is None or interface_forward_port == "":
                    return web.json_response({
                        "message": "Forward Port is required",
                    }, status=422)

                interface_details["listen_ip"] = data.get('listen_ip')
                interface_details["listen_port"] = data.get('listen_port')
                interface_details["forward_ip"] = data.get('forward_ip')
                interface_details["forward_port"] = data.get('forward_port')

            # handle rnode interface
            if interface_type == "RNodeInterface":

                interface_port = data.get('port')
                interface_frequency = data.get('frequency')
                interface_bandwidth = data.get('bandwidth')
                interface_txpower = data.get('txpower')
                interface_spreadingfactor = data.get('spreadingfactor')
                interface_codingrate = data.get('codingrate')

                # ensure port provided
                if interface_port is None or interface_port == "":
                    return web.json_response({
                        "message": "Port is required",
                    }, status=422)

                # ensure frequency provided
                if interface_frequency is None or interface_frequency == "":
                    return web.json_response({
                        "message": "Frequency is required",
                    }, status=422)

                # ensure bandwidth provided
                if interface_bandwidth is None or interface_bandwidth == "":
                    return web.json_response({
                        "message": "Bandwidth is required",
                    }, status=422)

                # ensure txpower provided
                if interface_txpower is None or interface_txpower == "":
                    return web.json_response({
                        "message": "TX power is required",
                    }, status=422)

                # ensure spreading factor provided
                if interface_spreadingfactor is None or interface_spreadingfactor == "":
                    return web.json_response({
                        "message": "Spreading Factor is required",
                    }, status=422)

                # ensure coding rate provided
                if interface_codingrate is None or interface_codingrate == "":
                    return web.json_response({
                        "message": "Coding Rate is required",
                    }, status=422)

                interface_details["port"] = interface_port
                interface_details["frequency"] = interface_frequency
                interface_details["bandwidth"] = interface_bandwidth
                interface_details["txpower"] = interface_txpower
                interface_details["spreadingfactor"] = interface_spreadingfactor
                interface_details["codingrate"] = interface_codingrate

            # Handle RNode Multi Interface
            if interface_type == "RNodeMultiInterface":
                interface_port = data.get("port")
                sub_interfaces = data.get("sub_interfaces", [])

                if not interface_port:
                    return web.json_response({"message": "Port is required"}, status=422)

                if not isinstance(sub_interfaces, list) or not sub_interfaces:
                    return web.json_response({"message": "At least one sub-interface is required"}, status=422)

                interface_details["type"] = interface_type
                interface_details["interface_enabled"] = True
                interface_details["port"] = interface_port

                for idx, sub in enumerate(sub_interfaces):
                    # validate required fields for each sub-interface
                    required_subinterface_fields = ["name", "frequency", "bandwidth", "txpower", "spreadingfactor",
                                                    "codingrate",
                                                    "vport"]
                    missing_fields = [field for field in required_subinterface_fields if not sub.get(field)]
                    if missing_fields:
                        return web.json_response({
                            "message": f"Sub-interface {idx + 1} is missing required field(s): {', '.join(missing_fields)}"
                        }, status=422)

                    sub_interface_name = sub.get("name")
                    interface_details[sub_interface_name] = {
                        "interface_enabled": "true",
                        "frequency": int(sub["frequency"]),
                        "bandwidth": int(sub["bandwidth"]),
                        "txpower": int(sub["txpower"]),
                        "spreadingfactor": int(sub["spreadingfactor"]),
                        "codingrate": int(sub["codingrate"]),
                        "vport": int(sub["vport"]),
                    }

                interfaces[interface_name] = interface_details

            # Handle Serial, KISS, and AX25KISS
            if interface_type == "SerialInterface" or interface_type == "KISSInterface" or interface_type == "AX25KISSInterface":
                interface_port = data.get('port')
                interface_speed = data.get('speed')

                required_fields = {
                    interface_port: "Port is required",
                    interface_speed: "Serial speed is required",
                }

                for field, error_message in required_fields.items():
                    if field is None or field == "":
                        return web.json_response({
                            "message": error_message,
                        }, status=422)

                interface_details["port"] = interface_port
                interface_details['connectable'] = "True"
                interface_details["type"] = interface_type
                interface_details["interface_enabled"] = True

                interface_details["speed"] = interface_speed
                interface_details["databits"] = data.get('databits')
                interface_details['parity'] = data.get('parity')
                interface_details['stopbits'] = data.get('stopbits')

                # Handle KISS and AX25KISS specific options
                if (interface_type == "KISSInterface" or interface_type == "AX25KISSInterface"):
                    interface_details["preamble"] = data.get('preamble')
                    interface_details["txtail"] = data.get('txtail')
                    interface_details['persistence'] = data.get('persistence')
                    interface_details['slottime'] = data.get('slottime')
                    interface_details['callsign'] = data.get('callsign')
                    interface_details['ssid'] = data.get('ssid')

            # RNode Airtime limits and station ID
            callsign = data.get('callsign')
            id_interval = data.get('id_interval')
            airtime_limit_long = data.get('airtime_limit_long')
            airtime_limit_short = data.get('airtime_limit_short')

            if callsign is not None and callsign != "":
                interface_details["callsign"] = callsign
            if id_interval is not None and id_interval != "":
                interface_details["id_interval"] = id_interval
            if airtime_limit_long is not None and airtime_limit_long != "":
                interface_details["airtime_limit_long"] = airtime_limit_long
            if airtime_limit_short is not None and airtime_limit_short != "":
                interface_details["airtime_limit_short"] = airtime_limit_short

            # Handle Pipe Interface
            if interface_type == "PipeInterface":
                interface_command = data.get('command')
                interface_respawn_delay = data.get('respawn_delay')

                required_fields = {
                    interface_command: "Command is required",
                    interface_respawn_delay: "Respawn delay is required",
                }

                for field, error_message in required_fields.items():
                    if field is None or field == "":
                        return web.json_response({
                            "message": error_message,
                        }, status=422)

                interface_details["command"] = interface_command
                interface_details["respawn_delay"] = interface_respawn_delay

            # Common interface options
            inferred_bitrate = data.get('bitrate')
            transport_mode = data.get('mode')
            network_name = data.get('network_name')
            ifac_passphrase = data.get('passphrase')
            ifac_size = data.get('ifac_size')

            if inferred_bitrate is not None and inferred_bitrate != "":
                interface_details["bitrate"] = inferred_bitrate
            if transport_mode is not None and transport_mode != "":
                interface_details["mode"] = transport_mode
            if network_name is not None and network_name != "":
                interface_details["network_name"] = network_name
            if ifac_passphrase is not None and ifac_passphrase != "":
                interface_details["passphrase"] = ifac_passphrase
            if ifac_size is not None and ifac_size != "":
                interface_details["ifac_size"] = ifac_size

            # merge new interface into existing interfaces
            interfaces[interface_name] = interface_details
            self.reticulum.config["interfaces"] = interfaces

            # save config
            self.reticulum.config.write()

            if allow_overwriting_interface:
                return web.json_response({
                    "message": "Interface has been saved. Please restart MeshChat for these changes to take effect.",
                })
            else:
                return web.json_response({
                    "message": "Interface has been added. Please restart MeshChat for these changes to take effect.",
                })

        # export interfaces
        @routes.post("/api/v1/reticulum/interfaces/export")
        async def export_interfaces(request):
            try:

                # get request data
                selected_interface_names = None
                try:
                    data = await request.json()
                    selected_interface_names = data.get('selected_interface_names')
                except:
                    # request data was not json, but we don't care
                    pass

                # format interfaces for export
                output = []
                for interface_name, interface in self.reticulum.config["interfaces"].items():

                    # skip interface if not selected
                    if selected_interface_names is not None and selected_interface_names != "":
                        if interface_name not in selected_interface_names:
                            continue

                    # add interface to output
                    output.append(f"[[{interface_name}]]")
                    for key, value in interface.items():
                        output.append(f"    {key} = {value}")
                    output.append("")
                    # Handle sub-interfaces for RNodeMultiInterface
                    if interface.get("type") == "RNodeMultiInterface":
                        for sub_name, sub_config in interface.items():
                            if sub_name in {"type", "port", "interface_enabled"}:
                                continue
                            if isinstance(sub_config, dict):
                                output.append(f"  [[[ {sub_name} ]]]")
                                for sub_key, sub_value in sub_config.items():
                                    output.append(f"      {sub_key} = {sub_value}")
                                output.append("")

                return web.Response(
                    text="\n".join(output),
                    content_type="text/plain",
                    headers={
                        "Content-Disposition": "attachment; filename=meshchat_interfaces"
                    }
                )

            except Exception as e:
                return web.json_response({
                    "message": f"Failed to export interfaces: {str(e)}"
                }, status=500)

        # preview importable interfaces
        @routes.post("/api/v1/reticulum/interfaces/import-preview")
        async def import_interfaces_preview(request):
            try:

                # get request data
                data = await request.json()
                config = data.get('config')

                # parse interfaces from config
                interfaces = InterfaceConfigParser.parse(config)

                return web.json_response({
                    "interfaces": interfaces
                })

            except Exception as e:
                return web.json_response({
                    "message": f"Failed to parse config file: {str(e)}"
                }, status=500)

        # import interfaces from config
        @routes.post("/api/v1/reticulum/interfaces/import")
        async def import_interfaces(request):
            try:

                # get request data
                data = await request.json()
                config = data.get('config')
                selected_interface_names = data.get('selected_interface_names')

                # parse interfaces from config
                interfaces = InterfaceConfigParser.parse(config)

                # find selected interfaces
                selected_interfaces = []
                for interface in interfaces:
                    if interface["name"] in selected_interface_names:
                        selected_interfaces.append(interface)

                # convert interfaces to object
                interface_config = {}
                for interface in selected_interfaces:

                    # add interface and keys/values
                    interface_name = interface["name"]
                    interface_config[interface_name] = {}
                    for key, value in interface.items():
                        interface_config[interface_name][key] = value

                    # unset name which isn't part of the config
                    del interface_config[interface_name]["name"]

                    # force imported interface to be enabled by default
                    interface_config[interface_name]["interface_enabled"] = "true"

                    # remove enabled config value in favour of interface_enabled
                    if "enabled" in interface_config[interface_name]:
                        del interface_config[interface_name]["enabled"]

                # update reticulum config with new interfaces
                self.reticulum.config["interfaces"].update(interface_config)
                self.reticulum.config.write()

                return web.json_response({
                    "message": "Interfaces imported successfully",
                })

            except Exception as e:
                return web.json_response({
                    "message": f"Failed to import interfaces: {str(e)}"
                }, status=500)

        # handle websocket clients
        @routes.get("/ws")
        async def ws(request):

            # prepare websocket response
            websocket_response = web.WebSocketResponse(
                # set max message size accepted by server to 50 megabytes
                max_msg_size=50 * 1024 * 1024,
            )
            await websocket_response.prepare(request)

            # add client to connected clients list
            self.websocket_clients.append(websocket_response)

            # send config to all clients
            await self.send_config_to_websocket_clients()

            # handle websocket messages until disconnected
            async for msg in websocket_response:
                msg: WSMessage = msg
                if msg.type == WSMsgType.TEXT:
                    try:
                        data = json.loads(msg.data)
                        await self.on_websocket_data_received(websocket_response, data)
                    except Exception as e:
                        # ignore errors while handling message
                        print("failed to process client message")
                        print(e)
                elif msg.type == WSMsgType.ERROR:
                    # ignore errors while handling message
                    print('ws connection error %s' % websocket_response.exception())

            # websocket closed
            self.websocket_clients.remove(websocket_response)

            return websocket_response

        # get app info
        @routes.get("/api/v1/app/info")
        async def index(request):
            return web.json_response({
                "app_info": {
                    "version": self.get_app_version(),
                    "lxmf_version": LXMF.__version__,
                    "rns_version": RNS.__version__,
                    "storage_path": self.storage_path,
                    "database_path": self.database_path,
                    "database_file_size": os.path.getsize(self.database_path),
                    "reticulum_config_path": self.reticulum.configpath,
                    "is_connected_to_shared_instance": self.reticulum.is_connected_to_shared_instance,
                    "is_transport_enabled": self.reticulum.transport_enabled(),
                },
            })

        # get config
        @routes.get("/api/v1/config")
        async def index(request):
            return web.json_response({
                "config": self.get_config_dict(),
            })

        # update config
        @routes.patch("/api/v1/config")
        async def index(request):

            # get request body as json
            data = await request.json()

            # update config
            await self.update_config(data)

            return web.json_response({
                "config": self.get_config_dict(),
            })

        # enable transport mode
        @routes.post("/api/v1/reticulum/enable-transport")
        async def index(request):

            # enable transport mode
            self.reticulum.config["reticulum"]["enable_transport"] = True
            self.reticulum.config.write()

            return web.json_response({
                "message": "Transport has been enabled. MeshChat must be restarted for this change to take effect.",
            })

        # disable transport mode
        @routes.post("/api/v1/reticulum/disable-transport")
        async def index(request):

            # disable transport mode
            self.reticulum.config["reticulum"]["enable_transport"] = False
            self.reticulum.config.write()

            return web.json_response({
                "message": "Transport has been disabled. MeshChat must be restarted for this change to take effect.",
            })

        # get calls
        @routes.get("/api/v1/calls")
        async def index(request):

            # get audio calls
            audio_calls = []
            for audio_call in self.audio_call_manager.audio_calls:
                audio_calls.append(self.convert_audio_call_to_dict(audio_call))

            return web.json_response({
                "audio_calls": audio_calls,
            })

        # clear call history
        @routes.post("/api/v1/calls/clear-call-history")
        async def index(request):

            # delete inactive calls, which are classed as call history
            for audio_call in self.audio_call_manager.audio_calls:
                if audio_call.is_active() is False:
                    self.audio_call_manager.delete_audio_call(audio_call)

            return web.json_response({
                "message": "Call history has been cleared",
            })

        # hangup all calls
        @routes.get("/api/v1/calls/hangup-all")
        async def index(request):
            self.audio_call_manager.hangup_all()
            return web.json_response({
                "message": "All calls have been hungup",
            })

        # get call
        @routes.get("/api/v1/calls/{audio_call_link_hash}")
        async def index(request):

            # get path params
            audio_call_link_hash = request.match_info.get("audio_call_link_hash", "")

            # convert hash to bytes
            audio_call_link_hash = bytes.fromhex(audio_call_link_hash)

            # find audio call
            audio_call = self.audio_call_manager.find_audio_call_by_link_hash(audio_call_link_hash)
            if audio_call is None:
                return web.json_response({
                    "message": "audio call not found",
                }, status=404)

            return web.json_response({
                "audio_call": self.convert_audio_call_to_dict(audio_call),
            })

        # delete call
        @routes.delete("/api/v1/calls/{audio_call_link_hash}")
        async def index(request):

            # get path params
            audio_call_link_hash = request.match_info.get("audio_call_link_hash", "")

            # convert hash to bytes
            audio_call_link_hash = bytes.fromhex(audio_call_link_hash)

            # delete audio call
            self.audio_call_manager.delete_audio_call_by_link_hash(audio_call_link_hash)

            return web.json_response({
                "message": "audio call deleted",
            })

        # initiate a call to the provided destination
        @routes.get("/api/v1/calls/initiate/{destination_hash}")
        async def index(request):

            # get path params
            destination_hash = request.match_info.get("destination_hash", "")
            timeout_seconds = int(request.query.get("timeout", 15))

            # convert destination hash to bytes
            destination_hash = bytes.fromhex(destination_hash)

            # initiate audio call
            try:

                audio_call = await self.audio_call_manager.initiate(destination_hash, timeout_seconds)
                return web.json_response({
                    "audio_call": self.convert_audio_call_to_dict(audio_call),
                })

            except Exception as e:

                return web.json_response({
                    "message": "Call Failed: {}".format(str(e)),
                }, status=503)

        # handle websocket client for sending and receiving audio packets in a call
        @routes.get("/api/v1/calls/{audio_call_link_hash}/audio")
        async def ws(request):

            # get path params
            audio_call_link_hash = request.match_info.get("audio_call_link_hash", "")

            # convert hash to bytes
            audio_call_link_hash = bytes.fromhex(audio_call_link_hash)

            # find audio call, this will be null until the link is established
            audio_call = self.audio_call_manager.find_audio_call_by_link_hash(audio_call_link_hash)
            if audio_call is None:
                # fixme: web browser expects websocket, so this won't be useful
                return web.json_response({
                    "message": "audio call not found",
                }, status=404)

            # send audio received from call initiator to call receiver websocket
            def on_audio_packet(data):
                if websocket_response.closed is False:
                    try:
                        asyncio.run(websocket_response.send_bytes(data))
                    except:
                        # ignore errors sending audio packets to websocket
                        pass

            # close websocket when call is hungup
            def on_hangup():
                if websocket_response.closed is False:
                    try:
                        asyncio.run(websocket_response.close(code=WSCloseCode.GOING_AWAY))
                    except:
                        # ignore errors closing websocket
                        pass

            # register audio packet listener
            audio_call.register_audio_packet_listener(on_audio_packet)
            audio_call.register_hangup_listener(on_hangup)

            # prepare websocket response
            websocket_response = web.WebSocketResponse()
            await websocket_response.prepare(request)

            # handle websocket messages until disconnected
            # FIXME: we should send a type with the message, so we can send other data as well
            async for msg in websocket_response:
                msg: WSMessage = msg
                if msg.type == WSMsgType.BINARY:
                    try:
                        audio_call.send_audio_packet(msg.data)
                    except Exception as e:
                        # ignore errors while handling message
                        print("failed to process client message")
                        print(e)
                elif msg.type == WSMsgType.ERROR:
                    # ignore errors while handling message
                    print('ws connection error %s' % websocket_response.exception())

            # unregister audio packet handler now that the websocket has been closed
            audio_call.register_audio_packet_listener(on_audio_packet)

            return websocket_response

        # hangup calls
        @routes.get("/api/v1/calls/{audio_call_link_hash}/hangup")
        async def index(request):

            # get path params
            audio_call_link_hash = request.match_info.get("audio_call_link_hash", "")

            # convert hash to bytes
            audio_call_link_hash = bytes.fromhex(audio_call_link_hash)

            # find audio call
            audio_call = self.audio_call_manager.find_audio_call_by_link_hash(audio_call_link_hash)
            if audio_call is None:
                return web.json_response({
                    "message": "audio call not found",
                }, status=404)

            # hangup the call
            audio_call.hangup()

            return web.json_response({
                "message": "Call has been hungup",
            })

        # announce
        @routes.get("/api/v1/announce")
        async def index(request):

            await self.announce()

            return web.json_response({
                "message": "announcing",
            })

        # serve announces
        @routes.get("/api/v1/announces")
        async def index(request):

            # get query params
            aspect = request.query.get("aspect", None)
            identity_hash = request.query.get("identity_hash", None)
            destination_hash = request.query.get("destination_hash", None)
            limit = request.query.get("limit", None)

            # build announces database query
            query = database.Announce.select()

            # filter by provided aspect
            if aspect is not None:
                query = query.where(database.Announce.aspect == aspect)

            # filter by provided identity hash
            if identity_hash is not None:
                query = query.where(database.Announce.identity_hash == identity_hash)

            # filter by provided destination hash
            if destination_hash is not None:
                query = query.where(database.Announce.destination_hash == destination_hash)

            # limit results
            if limit is not None:
                query = query.limit(limit)

            # order announces latest to oldest
            query_results = query.order_by(database.Announce.updated_at.desc())

            # process announces
            announces = []
            for announce in query_results:
                announces.append(self.convert_db_announce_to_dict(announce))

            return web.json_response({
                "announces": announces,
            })

        # propagation node status
        @routes.get("/api/v1/lxmf/propagation-node/status")
        async def index(request):
            return web.json_response({
                "propagation_node_status": {
                    "state": self.convert_propagation_node_state_to_string(
                        self.message_router.propagation_transfer_state),
                    "progress": self.message_router.propagation_transfer_progress * 100,  # convert to percentage
                    "messages_received": self.message_router.propagation_transfer_last_result,
                },
            })

        # sync propagation node
        @routes.get("/api/v1/lxmf/propagation-node/sync")
        async def index(request):

            # ensure propagation node is configured before attempting to sync
            if self.message_router.get_outbound_propagation_node() is None:
                return web.json_response({
                    "message": "A propagation node must be configured to sync messages.",
                }, status=400)

            # request messages from propagation node
            await self.sync_propagation_nodes()

            return web.json_response({
                "message": "Sync is starting",
            })

        # stop syncing propagation node
        @routes.get("/api/v1/lxmf/propagation-node/stop-sync")
        async def index(request):

            self.stop_propagation_node_sync()

            return web.json_response({
                "message": "Sync is stopping",
            })

        # serve propagation nodes
        @routes.get("/api/v1/lxmf/propagation-nodes")
        async def index(request):

            # get query params
            limit = request.query.get("limit", None)

            # get lxmf.propagation announces
            query = database.Announce.select().where(database.Announce.aspect == "lxmf.propagation")

            # limit results
            if limit is not None:
                query = query.limit(limit)

            # order announces latest to oldest
            query_results = query.order_by(database.Announce.updated_at.desc())

            # process announces
            lxmf_propagation_nodes = []
            for announce in query_results:

                # find an lxmf.delivery announce for the same identity hash, so we can use that as an "operater by" name
                lxmf_delivery_announce = (database.Announce.select()
                                          .where(database.Announce.aspect == "lxmf.delivery")
                                          .where(database.Announce.identity_hash == announce.identity_hash)
                                          .get_or_none())

                # find a nomadnetwork.node announce for the same identity hash, so we can use that as an "operated by" name
                nomadnetwork_node_announce = (database.Announce.select()
                                              .where(database.Announce.aspect == "nomadnetwork.node")
                                              .where(database.Announce.identity_hash == announce.identity_hash)
                                              .get_or_none())

                # get a display name from other announces belonging to the propagation nodes identity
                operator_display_name = None
                if lxmf_delivery_announce is not None and lxmf_delivery_announce.app_data is not None:
                    operator_display_name = self.parse_lxmf_display_name(lxmf_delivery_announce.app_data, None)
                elif nomadnetwork_node_announce is not None and nomadnetwork_node_announce.app_data is not None:
                    operator_display_name = self.parse_nomadnetwork_node_display_name(
                        nomadnetwork_node_announce.app_data, None)

                # parse app_data so we can see if propagation is enabled or disabled for this node
                is_propagation_enabled = None
                per_transfer_limit = None
                propagation_node_data = self.parse_lxmf_propagation_node_app_data(announce.app_data)
                if propagation_node_data is not None:
                    is_propagation_enabled = propagation_node_data["enabled"]
                    per_transfer_limit = propagation_node_data["per_transfer_limit"]

                lxmf_propagation_nodes.append({
                    "destination_hash": announce.destination_hash,
                    "identity_hash": announce.identity_hash,
                    "operator_display_name": operator_display_name,
                    "is_propagation_enabled": is_propagation_enabled,
                    "per_transfer_limit": per_transfer_limit,
                    "created_at": announce.created_at,
                    "updated_at": announce.updated_at,
                })

            return web.json_response({
                "lxmf_propagation_nodes": lxmf_propagation_nodes,
            })

        # get path to destination
        @routes.get("/api/v1/destination/{destination_hash}/path")
        async def index(request):

            # get path params
            destination_hash = request.match_info.get("destination_hash", "")

            # convert destination hash to bytes
            destination_hash = bytes.fromhex(destination_hash)

            # check if user wants to request the path from the network right now
            request_query_param = request.query.get("request", "false")
            should_request_now = request_query_param == "true" or request_query_param == "1"
            if should_request_now:

                # determine how long we should wait for a path response
                timeout_seconds = int(request.query.get("timeout", 15))
                timeout_after_seconds = time.time() + timeout_seconds

                # request path if we don't have it
                if not RNS.Transport.has_path(destination_hash):
                    RNS.Transport.request_path(destination_hash)

                # wait until we have a path, or give up after the configured timeout
                while not RNS.Transport.has_path(destination_hash) and time.time() < timeout_after_seconds:
                    await asyncio.sleep(0.1)

            # ensure path is known
            if not RNS.Transport.has_path(destination_hash):
                return web.json_response({
                    "path": None,
                })

            # determine next hop and hop count
            hops = RNS.Transport.hops_to(destination_hash)
            next_hop_bytes = self.reticulum.get_next_hop(destination_hash)

            # ensure next hop provided
            if next_hop_bytes is None:
                return web.json_response({
                    "path": None,
                })

            next_hop = next_hop_bytes.hex()
            next_hop_interface = self.reticulum.get_next_hop_if_name(destination_hash)

            return web.json_response({
                "path": {
                    "hops": hops,
                    "next_hop": next_hop,
                    "next_hop_interface": next_hop_interface,
                },
            })

        # drop path to destination
        @routes.post("/api/v1/destination/{destination_hash}/drop-path")
        async def index(request):

            # get path params
            destination_hash = request.match_info.get("destination_hash", "")

            # convert destination hash to bytes
            destination_hash = bytes.fromhex(destination_hash)

            # drop path
            self.reticulum.drop_path(destination_hash)

            return web.json_response({
                "message": "Path has been dropped",
            })

        # get signal metrics for a destination by checking the latest announce or lxmf message received from them
        @routes.get("/api/v1/destination/{destination_hash}/signal-metrics")
        async def index(request):

            # get path params
            destination_hash = request.match_info.get("destination_hash", "")

            # signal metrics to return
            snr = None
            rssi = None
            quality = None
            updated_at = None

            # get latest announce from database for the provided destination hash
            latest_announce = (database.Announce.select()
                               .where(database.Announce.destination_hash == destination_hash)
                               .get_or_none())

            # get latest lxmf message from database sent to us from the provided destination hash
            latest_lxmf_message = (database.LxmfMessage.select()
                                   .where(database.LxmfMessage.destination_hash == self.local_lxmf_destination.hexhash)
                                   .where(database.LxmfMessage.source_hash == destination_hash)
                                   .order_by(database.LxmfMessage.id.desc())
                                   .get_or_none())

            # determine when latest announce was received
            latest_announce_at = None
            if latest_announce is not None:
                latest_announce_at = datetime.fromisoformat(latest_announce.updated_at)

            # determine when latest lxmf message was received
            latest_lxmf_message_at = None
            if latest_lxmf_message is not None:
                latest_lxmf_message_at = datetime.fromisoformat(latest_lxmf_message.created_at)

            # get signal metrics from latest announce
            if latest_announce is not None:
                snr = latest_announce.snr
                rssi = latest_announce.rssi
                quality = latest_announce.quality
                # using updated_at from announce because this is when the latest announce was received
                updated_at = latest_announce.updated_at

            # get signal metrics from latest lxmf message if it's more recent than the announce
            if latest_lxmf_message is not None and (
                    latest_announce_at is None or latest_lxmf_message_at > latest_announce_at):
                snr = latest_lxmf_message.snr
                rssi = latest_lxmf_message.rssi
                quality = latest_lxmf_message.quality
                # using created_at from lxmf message because this is when the message was received
                updated_at = latest_lxmf_message.created_at

            return web.json_response({
                "signal_metrics": {
                    "snr": snr,
                    "rssi": rssi,
                    "quality": quality,
                    "updated_at": updated_at,
                },
            })

        # pings an lxmf.delivery destination by sending empty data and waiting for the recipient to send a proof back
        # the lxmf router proves all received packets, then drops them if they can't be decoded as lxmf messages
        # this allows us to ping/probe any active lxmf.delivery destination and get rtt/snr/rssi data on demand
        # https://github.com/markqvist/LXMF/blob/9ff76c0473e9d4107e079f266dd08144bb74c7c8/LXMF/LXMRouter.py#L234
        # https://github.com/markqvist/LXMF/blob/9ff76c0473e9d4107e079f266dd08144bb74c7c8/LXMF/LXMRouter.py#L1374
        @routes.get("/api/v1/ping/{destination_hash}/lxmf.delivery")
        async def index(request):

            # get path params
            destination_hash = request.match_info.get("destination_hash", "")

            # convert destination hash to bytes
            destination_hash = bytes.fromhex(destination_hash)

            # determine how long until we should time out
            timeout_seconds = int(request.query.get("timeout", 15))
            timeout_after_seconds = time.time() + timeout_seconds

            # request path if we don't have it
            if not RNS.Transport.has_path(destination_hash):
                RNS.Transport.request_path(destination_hash)

            # wait until we have a path, or give up after the configured timeout
            while not RNS.Transport.has_path(destination_hash) and time.time() < timeout_after_seconds:
                await asyncio.sleep(0.1)

            # find destination identity
            destination_identity = RNS.Identity.recall(destination_hash)
            if destination_identity is None:
                return web.json_response({
                    "message": "Ping failed. Could not find path to destination.",
                }, status=503)

            # create outbound destination
            request_destination = RNS.Destination(
                destination_identity,
                RNS.Destination.OUT,
                RNS.Destination.SINGLE,
                "lxmf",
                "delivery",
            )

            # send empty packet to destination
            packet = RNS.Packet(request_destination, b"")
            receipt = packet.send()

            # wait until delivered, or give up after time out
            while receipt.status != RNS.PacketReceipt.DELIVERED and time.time() < timeout_after_seconds:
                await asyncio.sleep(0.1)

            # ping failed if not delivered
            if receipt.status != RNS.PacketReceipt.DELIVERED:
                return web.json_response({
                    "message": f"Ping failed. Timed out after {timeout_seconds} seconds.",
                }, status=503)

            # get number of hops to destination and back from destination
            hops_there = RNS.Transport.hops_to(destination_hash)
            hops_back = receipt.proof_packet.hops

            # get rssi
            rssi = receipt.proof_packet.rssi
            if rssi is None:
                rssi = self.reticulum.get_packet_rssi(receipt.proof_packet.packet_hash)

            # get snr
            snr = receipt.proof_packet.snr
            if snr is None:
                snr = self.reticulum.get_packet_snr(receipt.proof_packet.packet_hash)

            # get signal quality
            quality = receipt.proof_packet.q
            if quality is None:
                quality = self.reticulum.get_packet_q(receipt.proof_packet.packet_hash)

            # get and format round trip time
            rtt = receipt.get_rtt()
            rtt_milliseconds = round(rtt * 1000, 3)
            rtt_duration_string = f"{rtt_milliseconds} ms"

            return web.json_response({
                "message": f"Valid reply from {receipt.destination.hash.hex()}\nDuration: {rtt_duration_string}\nHops There: {hops_there}\nHops Back: {hops_back}",
                "ping_result": {
                    "rtt": rtt,
                    "hops_there": hops_there,
                    "hops_back": hops_back,
                    "rssi": rssi,
                    "snr": snr,
                    "quality": quality,
                    "receiving_interface": str(receipt.proof_packet.receiving_interface),
                },
            })

        # get custom destination display name
        @routes.get("/api/v1/destination/{destination_hash}/custom-display-name")
        async def index(request):

            # get path params
            destination_hash = request.match_info.get("destination_hash", "")

            return web.json_response({
                "custom_display_name": self.get_custom_destination_display_name(destination_hash),
            })

        # set custom destination display name
        @routes.post("/api/v1/destination/{destination_hash}/custom-display-name/update")
        async def index(request):

            # get path params
            destination_hash = request.match_info.get("destination_hash", "")

            # get request data
            data = await request.json()
            display_name = data.get('display_name')

            # update display name if provided
            if len(display_name) > 0:
                self.db_upsert_custom_destination_display_name(destination_hash, display_name)
                return web.json_response({
                    "message": "Custom display name has been updated",
                })

            # otherwise remove display name
            else:
                database.CustomDestinationDisplayName.delete().where(
                    database.CustomDestinationDisplayName.destination_hash == destination_hash).execute()
                return web.json_response({
                    "message": "Custom display name has been removed",
                })

        # get lxmf stamp cost for the provided lxmf.delivery destination hash
        @routes.get("/api/v1/destination/{destination_hash}/lxmf-stamp-info")
        async def index(request):

            # get path params
            destination_hash = request.match_info.get("destination_hash", "")

            # convert destination hash to bytes
            destination_hash = bytes.fromhex(destination_hash)

            # get lxmf stamp cost from announce in database
            lxmf_stamp_cost = None
            announce = database.Announce.get_or_none(database.Announce.destination_hash == destination_hash.hex())
            if announce is not None:
                lxmf_stamp_cost = self.parse_lxmf_stamp_cost(announce.app_data)

            # get outbound ticket expiry for this lxmf destination
            lxmf_outbound_ticket_expiry = self.message_router.get_outbound_ticket_expiry(destination_hash)

            return web.json_response({
                "lxmf_stamp_info": {
                    "stamp_cost": lxmf_stamp_cost,
                    "outbound_ticket_expiry": lxmf_outbound_ticket_expiry,
                },
            })

        # get interface stats
        @routes.get("/api/v1/interface-stats")
        async def index(request):

            # get interface stats
            interface_stats = self.reticulum.get_interface_stats()

            # ensure transport_id is hex as json_response can't serialize bytes
            if "transport_id" in interface_stats:
                interface_stats["transport_id"] = interface_stats["transport_id"].hex()

            # ensure probe_responder is hex as json_response can't serialize bytes
            if "probe_responder" in interface_stats and interface_stats["probe_responder"] is not None:
                interface_stats["probe_responder"] = interface_stats["probe_responder"].hex()

            # ensure ifac_signature is hex as json_response can't serialize bytes
            for interface in interface_stats["interfaces"]:

                if "short_name" in interface:
                    interface["interface_name"] = interface["short_name"]

                if "parent_interface_name" in interface and interface["parent_interface_name"] is not None:
                    interface["parent_interface_hash"] = interface["parent_interface_hash"].hex()

                if "ifac_signature" in interface and interface["ifac_signature"]:
                    interface["ifac_signature"] = interface["ifac_signature"].hex()

                if "hash" in interface and interface["hash"]:
                    interface["hash"] = interface["hash"].hex()

            return web.json_response({
                "interface_stats": interface_stats,
            })

        # get path table
        @routes.get("/api/v1/path-table")
        async def index(request):

            # get path table, making sure hash and via are in hex as json_response can't serialize bytes
            path_table = []
            for path in self.reticulum.get_path_table():
                path["hash"] = path["hash"].hex()
                path["via"] = path["via"].hex()
                path_table.append(path)

            return web.json_response({
                "path_table": path_table,
            })

        # send lxmf message
        @routes.post("/api/v1/lxmf-messages/send")
        async def index(request):

            # get request body as json
            data = await request.json()

            # get delivery method
            delivery_method = None
            if "delivery_method" in data:
                delivery_method = data["delivery_method"]

            # get data from json
            destination_hash = data["lxmf_message"]["destination_hash"]
            content = data["lxmf_message"]["content"]
            fields = {}
            if "fields" in data["lxmf_message"]:
                fields = data["lxmf_message"]["fields"]

            # parse image field
            image_field = None
            if "image" in fields:
                image_type = data["lxmf_message"]["fields"]["image"]["image_type"]
                image_bytes = base64.b64decode(data["lxmf_message"]["fields"]["image"]["image_bytes"])
                image_field = LxmfImageField(image_type, image_bytes)

            # parse audio field
            audio_field = None
            if "audio" in fields:
                audio_mode = data["lxmf_message"]["fields"]["audio"]["audio_mode"]
                audio_bytes = base64.b64decode(data["lxmf_message"]["fields"]["audio"]["audio_bytes"])
                audio_field = LxmfAudioField(audio_mode, audio_bytes)

            # parse file attachments field
            file_attachments_field = None
            if "file_attachments" in fields:

                file_attachments = []
                for file_attachment in data["lxmf_message"]["fields"]["file_attachments"]:
                    file_name = file_attachment["file_name"]
                    file_bytes = base64.b64decode(file_attachment["file_bytes"])
                    file_attachments.append(LxmfFileAttachment(file_name, file_bytes))

                file_attachments_field = LxmfFileAttachmentsField(file_attachments)

            try:

                # send lxmf message to destination
                lxmf_message = await self.send_message(
                    destination_hash=destination_hash,
                    content=content,
                    image_field=image_field,
                    audio_field=audio_field,
                    file_attachments_field=file_attachments_field,
                    delivery_method=delivery_method
                )

                return web.json_response({
                    "lxmf_message": self.convert_lxmf_message_to_dict(lxmf_message),
                })

            except Exception as e:
                return web.json_response({
                    "message": "Sending Failed: {}".format(str(e)),
                }, status=503)

        # cancel sending lxmf message
        @routes.post("/api/v1/lxmf-messages/{hash}/cancel")
        async def index(request):

            # get path params
            hash = request.match_info.get("hash", None)

            # convert hash to bytes
            hash_as_bytes = bytes.fromhex(hash)

            # cancel outbound message by lxmf message hash
            self.message_router.cancel_outbound(hash_as_bytes)

            # get lxmf message from database
            lxmf_message = None
            db_lxmf_message = database.LxmfMessage.get_or_none(database.LxmfMessage.hash == hash)
            if db_lxmf_message is not None:
                lxmf_message = self.convert_db_lxmf_message_to_dict(db_lxmf_message)

            return web.json_response({
                "message": "ok",
                "lxmf_message": lxmf_message,
            })

        # delete lxmf message
        @routes.delete("/api/v1/lxmf-messages/{hash}")
        async def index(request):

            # get path params
            hash = request.match_info.get("hash", None)

            # hash is required
            if hash is None:
                return web.json_response({
                    "message": "hash is required",
                }, status=422)

            # delete lxmf messages from db where hash matches
            database.LxmfMessage.delete().where((database.LxmfMessage.hash == hash)).execute()

            return web.json_response({
                "message": "ok",
            })

        # serve lxmf messages for conversation
        @routes.get("/api/v1/lxmf-messages/conversation/{destination_hash}")
        async def index(request):

            # get path params
            destination_hash = request.match_info.get("destination_hash", "")
            order = request.query.get("order", "asc")
            count = request.query.get("count")
            after_id = request.query.get("after_id")

            # get source hash from local lxmf destination
            source_hash = self.local_lxmf_destination.hash.hex()

            # get lxmf messages from db where "source to destination" or "destination to source" and ordered by oldest to newest
            db_lxmf_messages = (database.LxmfMessage.select()
            .where((database.LxmfMessage.source_hash == source_hash) & (
                    database.LxmfMessage.destination_hash == destination_hash))
            .orwhere((database.LxmfMessage.destination_hash == source_hash) & (
                    database.LxmfMessage.source_hash == destination_hash))
            .order_by(
                database.LxmfMessage.id.asc() if order == "asc" else database.LxmfMessage.id.desc()))

            # limit how many messages to return
            if count is not None:
                db_lxmf_messages = db_lxmf_messages.limit(count)

            # only get records after provided id, based on query order
            if after_id is not None:
                if order == "asc":
                    db_lxmf_messages = db_lxmf_messages.where((database.LxmfMessage.id > after_id))
                else:
                    db_lxmf_messages = db_lxmf_messages.where((database.LxmfMessage.id < after_id))

            # convert to response json
            lxmf_messages = []
            for db_lxmf_message in db_lxmf_messages:
                lxmf_messages.append(self.convert_db_lxmf_message_to_dict(db_lxmf_message))

            return web.json_response({
                "lxmf_messages": lxmf_messages,
            })

        # delete lxmf messages for conversation
        @routes.delete("/api/v1/lxmf-messages/conversation/{destination_hash}")
        async def index(request):

            # get path params
            destination_hash = request.match_info.get("destination_hash", "")

            # get source hash from local lxmf destination
            source_hash = self.local_lxmf_destination.hash.hex()

            # delete lxmf messages from db where "source to destination" or "destination to source"
            (database.LxmfMessage.delete()
             .where((database.LxmfMessage.source_hash == source_hash) & (
                    database.LxmfMessage.destination_hash == destination_hash))
             .orwhere((database.LxmfMessage.destination_hash == source_hash) & (
                    database.LxmfMessage.source_hash == destination_hash))
             .execute())

            return web.json_response({
                "message": "ok",
            })

        # get unqiue lxmf conversations
        @routes.get("/api/v1/lxmf/conversations")
        async def index(request):

            # sql query to fetch unique source/destination hash pairs ordered by the most recently updated message
            query = """
            WITH NormalizedMessages AS (
                SELECT
                    CASE WHEN source_hash < destination_hash THEN source_hash ELSE destination_hash END AS normalized_source,
                    CASE WHEN source_hash < destination_hash THEN destination_hash ELSE source_hash END AS normalized_destination,
                    MAX(created_at) AS most_recent_created_at
                FROM lxmf_messages
                GROUP BY normalized_source, normalized_destination
            )
            SELECT
                normalized_source AS source_hash,
                normalized_destination AS destination_hash,
                most_recent_created_at
            FROM NormalizedMessages
            ORDER BY most_recent_created_at DESC;
            """

            # execute sql query
            cursor = database.database.execute_sql(query)

            # parse results to get a list of conversations we have sent or received a message from
            conversations = []
            for row in cursor.fetchall():

                # get data from row
                source_hash = row[0]
                destination_hash = row[1]
                created_at = row[2]

                # determine destination hash of other user
                if source_hash == self.local_lxmf_destination.hexhash:
                    other_user_hash = destination_hash
                else:
                    other_user_hash = source_hash

                # find lxmf user icon from database
                lxmf_user_icon = None
                db_lxmf_user_icon = database.LxmfUserIcon.get_or_none(
                    database.LxmfUserIcon.destination_hash == other_user_hash)
                if db_lxmf_user_icon is not None:
                    lxmf_user_icon = {
                        "icon_name": db_lxmf_user_icon.icon_name,
                        "foreground_colour": db_lxmf_user_icon.foreground_colour,
                        "background_colour": db_lxmf_user_icon.background_colour,
                    }

                # add to conversations
                conversations.append({
                    "display_name": self.get_lxmf_conversation_name(other_user_hash),
                    "custom_display_name": self.get_custom_destination_display_name(other_user_hash),
                    "destination_hash": other_user_hash,
                    "is_unread": self.is_lxmf_conversation_unread(other_user_hash),
                    "failed_messages_count": self.lxmf_conversation_failed_messages_count(other_user_hash),
                    "lxmf_user_icon": lxmf_user_icon,
                    # we say the conversation was updated when the latest message was created
                    # otherwise this will go crazy when sending a message, as the updated_at on the latest message changes very frequently
                    "updated_at": created_at,
                })

            return web.json_response({
                "conversations": conversations,
            })

        # mark lxmf conversation as read
        @routes.get("/api/v1/lxmf/conversations/{destination_hash}/mark-as-read")
        async def index(request):

            # get path params
            destination_hash = request.match_info.get("destination_hash", "")

            # mark lxmf conversation as read
            self.db_mark_lxmf_conversation_as_read(destination_hash)

            return web.json_response({
                "message": "ok",
            })

        # called when web app has started
        async def on_startup(app):

            # auto launch web browser
            if launch_browser:
                try:
                    webbrowser.open("http://127.0.0.1:{}".format(port))
                except:
                    print("failed to launch web browser")

        # create and run web app
        app = web.Application(client_max_size=1024 * 1024 * 50)  # allow uploading files up to 50mb
        app.add_routes(routes)
        app.add_routes([web.static('/', get_file_path("public/"))])  # serve anything in public folder
        app.on_shutdown.append(self.shutdown)  # need to force close websockets and stop reticulum now
        app.on_startup.append(on_startup)
        web.run_app(app, host=host, port=port)

    # handle announcing
    async def announce(self):

        # update last announced at timestamp
        self.config.last_announced_at.set(int(time.time()))

        # send announce for lxmf (ensuring name is updated before announcing)
        self.local_lxmf_destination.display_name = self.config.display_name.get()
        self.message_router.announce(destination_hash=self.local_lxmf_destination.hash)

        # send announce for local propagation node (if enabled)
        if self.config.lxmf_local_propagation_node_enabled.get():
            self.message_router.announce_propagation_node()

        # send announce for audio call
        self.audio_call_manager.announce(app_data=self.config.display_name.get().encode("utf-8"))

        # tell websocket clients we just announced
        await self.send_announced_to_websocket_clients()

    # handle syncing propagation nodes
    async def sync_propagation_nodes(self):

        # update last synced at timestamp
        self.config.lxmf_preferred_propagation_node_last_synced_at.set(int(time.time()))

        # request messages from propagation node
        self.message_router.request_messages_from_propagation_node(self.identity)

        # send config to websocket clients (used to tell ui last synced at)
        await self.send_config_to_websocket_clients()

    async def update_config(self, data):

        # update display name in config
        if "display_name" in data and data["display_name"] != "":
            self.config.display_name.set(data["display_name"])

        # update theme in config
        if "theme" in data and data["theme"] != "":
            self.config.theme.set(data["theme"])

        # update auto announce interval
        if "auto_announce_interval_seconds" in data:

            # auto auto announce interval
            auto_announce_interval_seconds = int(data["auto_announce_interval_seconds"])
            self.config.auto_announce_interval_seconds.set(data["auto_announce_interval_seconds"])

            # enable or disable auto announce based on interval
            if auto_announce_interval_seconds > 0:
                self.config.auto_announce_enabled.set(True)
            else:
                self.config.auto_announce_enabled.set(False)

        if "auto_resend_failed_messages_when_announce_received" in data:
            value = bool(data["auto_resend_failed_messages_when_announce_received"])
            self.config.auto_resend_failed_messages_when_announce_received.set(value)

        if "allow_auto_resending_failed_messages_with_attachments" in data:
            value = bool(data["allow_auto_resending_failed_messages_with_attachments"])
            self.config.allow_auto_resending_failed_messages_with_attachments.set(value)

        if "auto_send_failed_messages_to_propagation_node" in data:
            value = bool(data["auto_send_failed_messages_to_propagation_node"])
            self.config.auto_send_failed_messages_to_propagation_node.set(value)

        if "show_suggested_community_interfaces" in data:
            value = bool(data["show_suggested_community_interfaces"])
            self.config.show_suggested_community_interfaces.set(value)

        if "lxmf_preferred_propagation_node_destination_hash" in data:
            # update config value
            value = data["lxmf_preferred_propagation_node_destination_hash"]
            self.config.lxmf_preferred_propagation_node_destination_hash.set(value)

            # update active propagation node
            self.set_active_propagation_node(value)

        # update auto sync interval
        if "lxmf_preferred_propagation_node_auto_sync_interval_seconds" in data:
            value = int(data["lxmf_preferred_propagation_node_auto_sync_interval_seconds"])
            self.config.lxmf_preferred_propagation_node_auto_sync_interval_seconds.set(value)

        if "lxmf_local_propagation_node_enabled" in data:
            # update config value
            value = bool(data["lxmf_local_propagation_node_enabled"])
            self.config.lxmf_local_propagation_node_enabled.set(value)

            # enable or disable local propagation node
            self.enable_local_propagation_node(value)

        # update lxmf user icon name in config
        if "lxmf_user_icon_name" in data:
            self.config.lxmf_user_icon_name.set(data["lxmf_user_icon_name"])

        # update lxmf user icon foreground colour in config
        if "lxmf_user_icon_foreground_colour" in data:
            self.config.lxmf_user_icon_foreground_colour.set(data["lxmf_user_icon_foreground_colour"])

        # update lxmf user icon background colour in config
        if "lxmf_user_icon_background_colour" in data:
            self.config.lxmf_user_icon_background_colour.set(data["lxmf_user_icon_background_colour"])

        # send config to websocket clients
        await self.send_config_to_websocket_clients()

    # converts nomadnetwork page variables from a string to a map
    # converts: "field1=123|field2=456"
    # to the following map:
    # - var_field1: 123
    # - var_field2: 456
    def convert_nomadnet_string_data_to_map(self, path_data: str | None):
        data = {}
        if path_data is not None:
            for field in path_data.split("|"):
                if "=" in field:
                    variable_name, variable_value = field.split("=")
                    data[f'var_{variable_name}'] = variable_value
                else:
                    print(f"unhandled field: {field}")
        return data

    def convert_nomadnet_field_data_to_map(self, field_data):
        data = {}
        if field_data is not None or "{}":
            try:
                json_data = field_data
                if isinstance(json_data, dict):
                    # add the prefixed keys to the result dictionary
                    data = {f"field_{key}": value for key, value in json_data.items()}
                else:
                    return None
            except Exception as e:
                print(f"skipping invalid field data: {e}")
<<<<<<< HEAD

=======
        
>>>>>>> 1bad7755
        return data

    # handle data received from websocket client
    async def on_websocket_data_received(self, client, data):

        # get type from client data
        _type = data["type"]

        # handle updating config
        if _type == "config.set":

            # get config from websocket
            config = data["config"]

            # update config
            await self.update_config(config)

        # handle downloading a file from a nomadnet node
        elif _type == "nomadnet.file.download":

            # get data from websocket client
            destination_hash = data["nomadnet_file_download"]["destination_hash"]
            file_path = data["nomadnet_file_download"]["file_path"]

            # convert destination hash to bytes
            destination_hash = bytes.fromhex(destination_hash)

            # handle successful file download
            def on_file_download_success(file_name, file_bytes):
                asyncio.run(client.send_str(json.dumps({
                    "type": "nomadnet.file.download",
                    "nomadnet_file_download": {
                        "status": "success",
                        "destination_hash": destination_hash.hex(),
                        "file_path": file_path,
                        "file_name": file_name,
                        "file_bytes": base64.b64encode(file_bytes).decode("utf-8"),
                    },
                })))

            # handle file download failure
            def on_file_download_failure(failure_reason):
                asyncio.create_task(client.send_str(json.dumps({
                    "type": "nomadnet.file.download",
                    "nomadnet_file_download": {
                        "status": "failure",
                        "failure_reason": failure_reason,
                        "destination_hash": destination_hash.hex(),
                        "file_path": file_path,
                    },
                })))

            # handle file download progress
            def on_file_download_progress(progress):
                asyncio.run(client.send_str(json.dumps({
                    "type": "nomadnet.file.download",
                    "nomadnet_file_download": {
                        "status": "progress",
                        "progress": progress,
                        "destination_hash": destination_hash.hex(),
                        "file_path": file_path,
                    },
                })))

            # todo: handle file download progress

            # download the file
            downloader = NomadnetFileDownloader(destination_hash, file_path, on_file_download_success,
                                                on_file_download_failure, on_file_download_progress)
            await downloader.download()

        # handle downloading a page from a nomadnet node
        elif _type == "nomadnet.page.download":

            # get data from websocket client
            destination_hash = data["nomadnet_page_download"]["destination_hash"]
            page_path = data["nomadnet_page_download"]["page_path"]
            field_data = data["nomadnet_page_download"]["field_data"]

            combined_data = {}
            # parse data from page path
            # example: hash:/page/index.mu`field1=123|field2=456
            page_data = None
            page_path_to_download = page_path
            if "`" in page_path:
                page_path_parts = page_path.split("`")
                page_path_to_download = page_path_parts[0]
                page_data = self.convert_nomadnet_string_data_to_map(page_path_parts[1])

            # Field data
            field_data = self.convert_nomadnet_field_data_to_map(field_data)

            # Combine page data and field data
            if page_data is not None:
                combined_data.update(page_data)
            if field_data is not None:
                combined_data.update(field_data)

            # convert destination hash to bytes
            destination_hash = bytes.fromhex(destination_hash)

            # handle successful page download
            def on_page_download_success(page_content):
                asyncio.run(client.send_str(json.dumps({
                    "type": "nomadnet.page.download",
                    "nomadnet_page_download": {
                        "status": "success",
                        "destination_hash": destination_hash.hex(),
                        "page_path": page_path,
                        "page_content": page_content,
                    },
                })))

            # handle page download failure
            def on_page_download_failure(failure_reason):
                asyncio.create_task(client.send_str(json.dumps({
                    "type": "nomadnet.page.download",
                    "nomadnet_page_download": {
                        "status": "failure",
                        "failure_reason": failure_reason,
                        "destination_hash": destination_hash.hex(),
                        "page_path": page_path,
                    },
                })))

            # handle page download progress
            def on_page_download_progress(progress):
                asyncio.run(client.send_str(json.dumps({
                    "type": "nomadnet.page.download",
                    "nomadnet_page_download": {
                        "status": "progress",
                        "progress": progress,
                        "destination_hash": destination_hash.hex(),
                        "page_path": page_path,
                    },
                })))

            # todo: handle page download progress

            # download the page
            downloader = NomadnetPageDownloader(destination_hash, page_path_to_download, combined_data,
                                                on_page_download_success, on_page_download_failure,
                                                on_page_download_progress)
            await downloader.download()

        # unhandled type
        else:
            print("unhandled client message type: " + _type)

    # broadcast provided data to all connected websocket clients
    async def websocket_broadcast(self, data):
        for websocket_client in self.websocket_clients:
            try:
                await websocket_client.send_str(data)
            except:
                # do nothing if failed to broadcast to a specific websocket client
                pass

    # broadcasts config to all websocket clients
    async def send_config_to_websocket_clients(self):
        await self.websocket_broadcast(json.dumps({
            "type": "config",
            "config": self.get_config_dict(),
        }))

    # broadcasts to all websocket clients that we just announced
    async def send_announced_to_websocket_clients(self):
        await self.websocket_broadcast(json.dumps({
            "type": "announced",
        }))

    # returns a dictionary of config
    def get_config_dict(self):
        return {
            "display_name": self.config.display_name.get(),
            "identity_hash": self.identity.hexhash,
            "lxmf_address_hash": self.local_lxmf_destination.hexhash,
            "audio_call_address_hash": self.audio_call_manager.audio_call_receiver.destination.hexhash,
            "is_transport_enabled": self.reticulum.transport_enabled(),
            "auto_announce_enabled": self.config.auto_announce_enabled.get(),
            "auto_announce_interval_seconds": self.config.auto_announce_interval_seconds.get(),
            "last_announced_at": self.config.last_announced_at.get(),
            "theme": self.config.theme.get(),
            "auto_resend_failed_messages_when_announce_received": self.config.auto_resend_failed_messages_when_announce_received.get(),
            "allow_auto_resending_failed_messages_with_attachments": self.config.allow_auto_resending_failed_messages_with_attachments.get(),
            "auto_send_failed_messages_to_propagation_node": self.config.auto_send_failed_messages_to_propagation_node.get(),
            "show_suggested_community_interfaces": self.config.show_suggested_community_interfaces.get(),
            "lxmf_local_propagation_node_enabled": self.config.lxmf_local_propagation_node_enabled.get(),
            "lxmf_local_propagation_node_address_hash": self.message_router.propagation_destination.hexhash,
            "lxmf_preferred_propagation_node_destination_hash": self.config.lxmf_preferred_propagation_node_destination_hash.get(),
            "lxmf_preferred_propagation_node_auto_sync_interval_seconds": self.config.lxmf_preferred_propagation_node_auto_sync_interval_seconds.get(),
            "lxmf_preferred_propagation_node_last_synced_at": self.config.lxmf_preferred_propagation_node_last_synced_at.get(),
            "lxmf_user_icon_name": self.config.lxmf_user_icon_name.get(),
            "lxmf_user_icon_foreground_colour": self.config.lxmf_user_icon_foreground_colour.get(),
            "lxmf_user_icon_background_colour": self.config.lxmf_user_icon_background_colour.get(),
        }

    # convert audio call to dict
    def convert_audio_call_to_dict(self, audio_call: AudioCall):

        # get remote identity hash
        remote_identity_hash = None
        remote_identity = audio_call.get_remote_identity()
        if remote_identity is not None:
            remote_identity_hash = remote_identity.hash.hex()

        # get remote destination hash
        # we need to know the remote identity to determine their destination hash
        remote_destination_hash = None
        remote_destination_hash_hex = None
        if remote_identity is not None:
            remote_destination_hash = RNS.Destination.hash(remote_identity, "call", "audio")
            remote_destination_hash_hex = remote_destination_hash.hex()

        # determine path to remote destination
        path = None
        if remote_destination_hash is not None:

            # determine next hop and hop count
            hops = RNS.Transport.hops_to(remote_destination_hash)
            next_hop_bytes = self.reticulum.get_next_hop(remote_destination_hash)

            # ensure next hop provided
            if next_hop_bytes is not None:
                next_hop = next_hop_bytes.hex()
                next_hop_interface = self.reticulum.get_next_hop_if_name(remote_destination_hash)
                path = {
                    "hops": hops,
                    "next_hop": next_hop,
                    "next_hop_interface": next_hop_interface,
                }

        return {
            "hash": audio_call.link.hash.hex(),
            "remote_destination_hash": remote_destination_hash_hex,
            "remote_identity_hash": remote_identity_hash,
            "is_active": audio_call.is_active(),
            "is_outbound": audio_call.is_outbound,
            "path": path,
        }

    # convert an lxmf message to a dictionary, for sending over websocket
    def convert_lxmf_message_to_dict(self, lxmf_message: LXMF.LXMessage):

        # handle fields
        fields = {}
        message_fields = lxmf_message.get_fields()
        for field_type in message_fields:

            value = message_fields[field_type]

            # handle file attachments field
            if field_type == LXMF.FIELD_FILE_ATTACHMENTS:

                # process file attachments
                file_attachments = []
                for file_attachment in value:
                    file_name = file_attachment[0]
                    file_bytes = base64.b64encode(file_attachment[1]).decode("utf-8")
                    file_attachments.append({
                        "file_name": file_name,
                        "file_bytes": file_bytes,
                    })

                # add to fields
                fields["file_attachments"] = file_attachments

            # handle image field
            if field_type == LXMF.FIELD_IMAGE:
                image_type = value[0]
                image_bytes = base64.b64encode(value[1]).decode("utf-8")
                fields["image"] = {
                    "image_type": image_type,
                    "image_bytes": image_bytes,
                }

            # handle audio field
            if field_type == LXMF.FIELD_AUDIO:
                audio_mode = value[0]
                audio_bytes = base64.b64encode(value[1]).decode("utf-8")
                fields["audio"] = {
                    "audio_mode": audio_mode,
                    "audio_bytes": audio_bytes,
                }

        # convert 0.0-1.0 progress to 0.00-100 percentage
        progress_percentage = round(lxmf_message.progress * 100, 2)

        # get rssi
        rssi = lxmf_message.rssi
        if rssi is None:
            rssi = self.reticulum.get_packet_rssi(lxmf_message.hash)

        # get snr
        snr = lxmf_message.snr
        if snr is None:
            snr = self.reticulum.get_packet_snr(lxmf_message.hash)

        # get quality
        quality = lxmf_message.q
        if quality is None:
            quality = self.reticulum.get_packet_q(lxmf_message.hash)

        return {
            "hash": lxmf_message.hash.hex(),
            "source_hash": lxmf_message.source_hash.hex(),
            "destination_hash": lxmf_message.destination_hash.hex(),
            "is_incoming": lxmf_message.incoming,
            "state": self.convert_lxmf_state_to_string(lxmf_message),
            "progress": progress_percentage,
            "method": self.convert_lxmf_method_to_string(lxmf_message),
            "delivery_attempts": lxmf_message.delivery_attempts,
            "next_delivery_attempt_at": getattr(lxmf_message, "next_delivery_attempt", None),
            # attribute may not exist yet
            "title": lxmf_message.title.decode('utf-8'),
            "content": lxmf_message.content.decode('utf-8'),
            "fields": fields,
            "timestamp": lxmf_message.timestamp,
            "rssi": rssi,
            "snr": snr,
            "quality": quality,
        }

    # convert lxmf state to a human friendly string
    def convert_lxmf_state_to_string(self, lxmf_message: LXMF.LXMessage):

        # convert state to string
        lxmf_message_state = "unknown"
        if lxmf_message.state == LXMF.LXMessage.GENERATING:
            lxmf_message_state = "generating"
        elif lxmf_message.state == LXMF.LXMessage.OUTBOUND:
            lxmf_message_state = "outbound"
        elif lxmf_message.state == LXMF.LXMessage.SENDING:
            lxmf_message_state = "sending"
        elif lxmf_message.state == LXMF.LXMessage.SENT:
            lxmf_message_state = "sent"
        elif lxmf_message.state == LXMF.LXMessage.DELIVERED:
            lxmf_message_state = "delivered"
        elif lxmf_message.state == LXMF.LXMessage.REJECTED:
            lxmf_message_state = "rejected"
        elif lxmf_message.state == LXMF.LXMessage.CANCELLED:
            lxmf_message_state = "cancelled"
        elif lxmf_message.state == LXMF.LXMessage.FAILED:
            lxmf_message_state = "failed"

        return lxmf_message_state

    # convert lxmf method to a human friendly string
    def convert_lxmf_method_to_string(self, lxmf_message: LXMF.LXMessage):

        # convert method to string
        lxmf_message_method = "unknown"
        if lxmf_message.method == LXMF.LXMessage.OPPORTUNISTIC:
            lxmf_message_method = "opportunistic"
        elif lxmf_message.method == LXMF.LXMessage.DIRECT:
            lxmf_message_method = "direct"
        elif lxmf_message.method == LXMF.LXMessage.PROPAGATED:
            lxmf_message_method = "propagated"
        elif lxmf_message.method == LXMF.LXMessage.PAPER:
            lxmf_message_method = "paper"

        return lxmf_message_method

    def convert_propagation_node_state_to_string(self, state):

        # map states to strings
        state_map = {
            LXMRouter.PR_IDLE: "idle",
            LXMRouter.PR_PATH_REQUESTED: "path_requested",
            LXMRouter.PR_LINK_ESTABLISHING: "link_establishing",
            LXMRouter.PR_LINK_ESTABLISHED: "link_established",
            LXMRouter.PR_REQUEST_SENT: "request_sent",
            LXMRouter.PR_RECEIVING: "receiving",
            LXMRouter.PR_RESPONSE_RECEIVED: "response_received",
            LXMRouter.PR_COMPLETE: "complete",
            LXMRouter.PR_NO_PATH: "no_path",
            LXMRouter.PR_LINK_FAILED: "link_failed",
            LXMRouter.PR_TRANSFER_FAILED: "transfer_failed",
            LXMRouter.PR_NO_IDENTITY_RCVD: "no_identity_received",
            LXMRouter.PR_NO_ACCESS: "no_access",
            LXMRouter.PR_FAILED: "failed",
        }

        # return string for state, or fallback to unknown
        if state in state_map:
            return state_map[state]
        else:
            return "unknown"

    # convert database announce to a dictionary
    def convert_db_announce_to_dict(self, announce: database.Announce):

        # parse display name from announce
        display_name = None
        if announce.aspect == "lxmf.delivery":
            display_name = self.parse_lxmf_display_name(announce.app_data)
        elif announce.aspect == "nomadnetwork.node":
            display_name = self.parse_nomadnetwork_node_display_name(announce.app_data)

        # find lxmf user icon from database
        lxmf_user_icon = None
        db_lxmf_user_icon = database.LxmfUserIcon.get_or_none(
            database.LxmfUserIcon.destination_hash == announce.destination_hash)
        if db_lxmf_user_icon is not None:
            lxmf_user_icon = {
                "icon_name": db_lxmf_user_icon.icon_name,
                "foreground_colour": db_lxmf_user_icon.foreground_colour,
                "background_colour": db_lxmf_user_icon.background_colour,
            }

        # get current hops away
        hops = RNS.Transport.hops_to(bytes.fromhex(announce.destination_hash))

        return {
            "id": announce.id,
            "destination_hash": announce.destination_hash,
            "aspect": announce.aspect,
            "identity_hash": announce.identity_hash,
            "identity_public_key": announce.identity_public_key,
            "app_data": announce.app_data,
            "hops": hops,
            "rssi": announce.rssi,
            "snr": announce.snr,
            "quality": announce.quality,
            "display_name": display_name,
            "custom_display_name": self.get_custom_destination_display_name(announce.destination_hash),
            "lxmf_user_icon": lxmf_user_icon,
            "created_at": announce.created_at,
            "updated_at": announce.updated_at,
        }

    # convert database lxmf message to a dictionary
    def convert_db_lxmf_message_to_dict(self, db_lxmf_message: database.LxmfMessage):

        return {
            "id": db_lxmf_message.id,
            "hash": db_lxmf_message.hash,
            "source_hash": db_lxmf_message.source_hash,
            "destination_hash": db_lxmf_message.destination_hash,
            "is_incoming": db_lxmf_message.is_incoming,
            "state": db_lxmf_message.state,
            "progress": db_lxmf_message.progress,
            "method": db_lxmf_message.method,
            "delivery_attempts": db_lxmf_message.delivery_attempts,
            "next_delivery_attempt_at": db_lxmf_message.next_delivery_attempt_at,
            "title": db_lxmf_message.title,
            "content": db_lxmf_message.content,
            "fields": json.loads(db_lxmf_message.fields),
            "timestamp": db_lxmf_message.timestamp,
            "rssi": db_lxmf_message.rssi,
            "snr": db_lxmf_message.snr,
            "quality": db_lxmf_message.quality,
            "created_at": db_lxmf_message.created_at,
            "updated_at": db_lxmf_message.updated_at,
        }

    # updates the lxmf user icon for the provided destination hash
    def update_lxmf_user_icon(self, destination_hash: str, icon_name: str, foreground_colour: str,
                              background_colour: str):

        # log
        print(
            f"updating lxmf user icon for {destination_hash} to icon_name={icon_name}, foreground_colour={foreground_colour}, background_colour={background_colour}")

        # prepare data to insert or update
        data = {
            "destination_hash": destination_hash,
            "icon_name": icon_name,
            "foreground_colour": foreground_colour,
            "background_colour": background_colour,
            "updated_at": datetime.now(timezone.utc),
        }

        # upsert to database
        query = database.LxmfUserIcon.insert(data)
        query = query.on_conflict(conflict_target=[database.LxmfUserIcon.destination_hash], update=data)
        query.execute()

    # handle an lxmf delivery from reticulum
    # NOTE: cant be async, as Reticulum doesn't await it
    def on_lxmf_delivery(self, lxmf_message: LXMF.LXMessage):
        try:

            # check if this lxmf message contains a telemetry request command from sideband
            is_sideband_telemetry_request = False
            lxmf_fields = lxmf_message.get_fields()
            if LXMF.FIELD_COMMANDS in lxmf_fields:
                for command in lxmf_fields[LXMF.FIELD_COMMANDS]:
                    if SidebandCommands.TELEMETRY_REQUEST in command:
                        is_sideband_telemetry_request = True

            # ignore telemetry requests from sideband
            if is_sideband_telemetry_request:
                print("Ignoring received LXMF message as it is a telemetry request command")
                return

            # upsert lxmf message to database
            self.db_upsert_lxmf_message(lxmf_message)

            # update lxmf user icon if icon appearance field is available
            try:
                message_fields = lxmf_message.get_fields()
                if LXMF.FIELD_ICON_APPEARANCE in message_fields:
                    icon_appearance = message_fields[LXMF.FIELD_ICON_APPEARANCE]
                    icon_name = icon_appearance[0]
                    foreground_colour = "#" + icon_appearance[1].hex()
                    background_colour = "#" + icon_appearance[2].hex()
                    self.update_lxmf_user_icon(lxmf_message.source_hash.hex(), icon_name, foreground_colour,
                                               background_colour)
            except Exception as e:
                print("failed to update lxmf user icon from lxmf message")
                print(e)
                pass

            # find message from database
            db_lxmf_message = database.LxmfMessage.get_or_none(database.LxmfMessage.hash == lxmf_message.hash.hex())
            if db_lxmf_message is None:
                return

            # send received lxmf message data to all websocket clients
            asyncio.run(self.websocket_broadcast(json.dumps({
                "type": "lxmf.delivery",
                "lxmf_message": self.convert_db_lxmf_message_to_dict(db_lxmf_message),
            })))

        except Exception as e:
            # do nothing on error
            print("lxmf_delivery error: {}".format(e))

    # handle delivery status update for an outbound lxmf message
    def on_lxmf_sending_state_updated(self, lxmf_message):

        # upsert lxmf message to database
        self.db_upsert_lxmf_message(lxmf_message)

        # send lxmf message state to all websocket clients
        AsyncUtils.run_async(self.websocket_broadcast(json.dumps({
            "type": "lxmf_message_state_updated",
            "lxmf_message": self.convert_lxmf_message_to_dict(lxmf_message),
        })))

    # handle delivery failed for an outbound lxmf message
    def on_lxmf_sending_failed(self, lxmf_message):

        # check if this failed message should fall back to sending via a propagation node
        if lxmf_message.state == LXMF.LXMessage.FAILED and hasattr(lxmf_message,
                                                                   "try_propagation_on_fail") and lxmf_message.try_propagation_on_fail:
            self.send_failed_message_via_propagation_node(lxmf_message)

        # update state
        self.on_lxmf_sending_state_updated(lxmf_message)

    # sends a previously failed message via a propagation node
    def send_failed_message_via_propagation_node(self, lxmf_message: LXMF.LXMessage):

        # reset internal message state
        lxmf_message.packed = None
        lxmf_message.delivery_attempts = 0
        if hasattr(lxmf_message, "next_delivery_attempt"):
            del lxmf_message.next_delivery_attempt

        # this message should now be sent via a propagation node
        lxmf_message.desired_method = LXMF.LXMessage.PROPAGATED
        lxmf_message.try_propagation_on_fail = False

        # resend message
        self.message_router.handle_outbound(lxmf_message)

    # upserts the provided lxmf message to the database
    def db_upsert_lxmf_message(self, lxmf_message: LXMF.LXMessage):

        # convert lxmf message to dict
        lxmf_message_dict = self.convert_lxmf_message_to_dict(lxmf_message)

        # prepare data to insert or update
        data = {
            "hash": lxmf_message_dict["hash"],
            "source_hash": lxmf_message_dict["source_hash"],
            "destination_hash": lxmf_message_dict["destination_hash"],
            "is_incoming": lxmf_message_dict["is_incoming"],
            "state": lxmf_message_dict["state"],
            "progress": lxmf_message_dict["progress"],
            "method": lxmf_message_dict["method"],
            "delivery_attempts": lxmf_message_dict["delivery_attempts"],
            "next_delivery_attempt_at": lxmf_message_dict["next_delivery_attempt_at"],
            "title": lxmf_message_dict["title"],
            "content": lxmf_message_dict["content"],
            "fields": json.dumps(lxmf_message_dict["fields"]),
            "timestamp": lxmf_message_dict["timestamp"],
            "rssi": lxmf_message_dict["rssi"],
            "snr": lxmf_message_dict["snr"],
            "quality": lxmf_message_dict["quality"],
            "updated_at": datetime.now(timezone.utc),
        }

        # upsert to database
        query = database.LxmfMessage.insert(data)
        query = query.on_conflict(conflict_target=[database.LxmfMessage.hash], update=data)
        query.execute()

    # upserts the provided announce to the database
    def db_upsert_announce(self, identity: RNS.Identity, destination_hash: bytes, aspect: str, app_data: bytes,
                           announce_packet_hash: bytes):

        # get rssi, snr and signal quality if available
        rssi = self.reticulum.get_packet_rssi(announce_packet_hash)
        snr = self.reticulum.get_packet_snr(announce_packet_hash)
        quality = self.reticulum.get_packet_q(announce_packet_hash)

        # prepare data to insert or update
        data = {
            "destination_hash": destination_hash.hex(),
            "aspect": aspect,
            "identity_hash": identity.hash.hex(),
            "identity_public_key": base64.b64encode(identity.get_public_key()).decode("utf-8"),
            "rssi": rssi,
            "snr": snr,
            "quality": quality,
            "updated_at": datetime.now(timezone.utc),
        }

        # only set app data if provided, as we don't want to wipe existing data when we request keys from the network
        if app_data is not None:
            # save app data as base64 string
            data["app_data"] = base64.b64encode(app_data).decode("utf-8")

        # upsert to database
        query = database.Announce.insert(data)
        query = query.on_conflict(conflict_target=[database.Announce.destination_hash], update=data)
        query.execute()

    # upserts a custom destination display name to the database
    def db_upsert_custom_destination_display_name(self, destination_hash: str, display_name: str):

        # prepare data to insert or update
        data = {
            "destination_hash": destination_hash,
            "display_name": display_name,
            "updated_at": datetime.now(timezone.utc),
        }

        # upsert to database
        query = database.CustomDestinationDisplayName.insert(data)
        query = query.on_conflict(conflict_target=[database.CustomDestinationDisplayName.destination_hash], update=data)
        query.execute()

    # upserts lxmf conversation read state to the database
    def db_mark_lxmf_conversation_as_read(self, destination_hash: str):

        # prepare data to insert or update
        data = {
            "destination_hash": destination_hash,
            "last_read_at": datetime.now(timezone.utc),
            "updated_at": datetime.now(timezone.utc),
        }

        # upsert to database
        query = database.LxmfConversationReadState.insert(data)
        query = query.on_conflict(conflict_target=[database.LxmfConversationReadState.destination_hash], update=data)
        query.execute()

    # handle sending an lxmf message to reticulum
    async def send_message(self, destination_hash: str, content: str,
                           image_field: LxmfImageField = None,
                           audio_field: LxmfAudioField = None,
                           file_attachments_field: LxmfFileAttachmentsField = None,
                           delivery_method: str = None) -> LXMF.LXMessage:

        # convert destination hash to bytes
        destination_hash = bytes.fromhex(destination_hash)

        # determine when to timeout finding path
        timeout_after_seconds = time.time() + 10

        # check if we have a path to the destination
        if not RNS.Transport.has_path(destination_hash):

            # we don't have a path, so we need to request it
            RNS.Transport.request_path(destination_hash)

            # wait until we have a path, or give up after the configured timeout
            while not RNS.Transport.has_path(destination_hash) and time.time() < timeout_after_seconds:
                await asyncio.sleep(0.1)

        # find destination identity from hash
        destination_identity = RNS.Identity.recall(destination_hash)
        if destination_identity is None:
            # we have to bail out of sending, since we don't have the identity/path yet
            raise Exception("Could not find path to destination. Try again later.")

        # create destination for recipients lxmf delivery address
        lxmf_destination = RNS.Destination(destination_identity, RNS.Destination.OUT, RNS.Destination.SINGLE, "lxmf",
                                           "delivery")

        # determine how the user wants to send the message
        desired_delivery_method = None
        if delivery_method == "direct":
            desired_delivery_method = LXMF.LXMessage.DIRECT
        elif delivery_method == "opportunistic":
            desired_delivery_method = LXMF.LXMessage.OPPORTUNISTIC
        elif delivery_method == "propagated":
            desired_delivery_method = LXMF.LXMessage.PROPAGATED

        # determine how to send the message if the user didn't provide a method
        if desired_delivery_method is None:

            # send messages over a direct link by default
            desired_delivery_method = LXMF.LXMessage.DIRECT
            if not self.message_router.delivery_link_available(destination_hash) and RNS.Identity.current_ratchet_id(
                    destination_hash) != None:
                # since there's no link established to the destination, it's faster to send opportunistically
                # this is because it takes several packets to establish a link, and then we still have to send the message over it
                # oppotunistic mode will send the message in a single packet (if the message is small enough, otherwise it falls back to a direct link)
                # we will only do this if an encryption ratchet is available, so single packet delivery is more secure
                desired_delivery_method = LXMF.LXMessage.OPPORTUNISTIC

        # create lxmf message
        lxmf_message = LXMF.LXMessage(lxmf_destination, self.local_lxmf_destination, content,
                                      desired_method=desired_delivery_method)
        lxmf_message.try_propagation_on_fail = self.config.auto_send_failed_messages_to_propagation_node.get()

        lxmf_message.fields = {}

        # add file attachments field
        if file_attachments_field is not None:

            # create array of [[file_name, file_bytes], [file_name, file_bytes], ...]
            file_attachments = []
            for file_attachment in file_attachments_field.file_attachments:
                file_attachments.append([file_attachment.file_name, file_attachment.file_bytes])

            # set field attachments field
            lxmf_message.fields[LXMF.FIELD_FILE_ATTACHMENTS] = file_attachments

        # add image field
        if image_field is not None:
            lxmf_message.fields[LXMF.FIELD_IMAGE] = [
                image_field.image_type,
                image_field.image_bytes,
            ]

        # add audio field
        if audio_field is not None:
            lxmf_message.fields[LXMF.FIELD_AUDIO] = [
                audio_field.audio_mode,
                audio_field.audio_bytes,
            ]

        # add icon appearance if configured
        # fixme: we could save a tiny amount of bandwidth here, but this requires more effort...
        # we could keep track of when the icon appearance was last sent to this destination, and when it last changed
        # we could save 6 bytes for the 2x colours, and also however long the icon name is, but not today!
        lxmf_user_icon_name = self.config.lxmf_user_icon_name.get()
        lxmf_user_icon_foreground_colour = self.config.lxmf_user_icon_foreground_colour.get()
        lxmf_user_icon_background_colour = self.config.lxmf_user_icon_background_colour.get()
        if (lxmf_user_icon_name is not None
                and lxmf_user_icon_foreground_colour is not None
                and lxmf_user_icon_background_colour is not None):
            lxmf_message.fields[LXMF.FIELD_ICON_APPEARANCE] = [
                lxmf_user_icon_name,
                ColourUtils.hex_colour_to_byte_array(lxmf_user_icon_foreground_colour),
                ColourUtils.hex_colour_to_byte_array(lxmf_user_icon_background_colour),
            ]

        # register delivery callbacks
        lxmf_message.register_delivery_callback(self.on_lxmf_sending_state_updated)
        lxmf_message.register_failed_callback(self.on_lxmf_sending_failed)

        # send lxmf message to be routed to destination
        self.message_router.handle_outbound(lxmf_message)

        # upsert lxmf message to database
        self.db_upsert_lxmf_message(lxmf_message)

        # tell all websocket clients that old failed message was deleted so it can remove from ui
        await self.websocket_broadcast(json.dumps({
            "type": "lxmf_message_created",
            "lxmf_message": self.convert_lxmf_message_to_dict(lxmf_message),
        }))

        # handle lxmf message progress loop without blocking or awaiting
        # otherwise other incoming websocket packets will not be processed until sending is complete
        # which results in the next message not showing up until the first message is finished
        asyncio.create_task(self.handle_lxmf_message_progress(lxmf_message))

        return lxmf_message

    # updates lxmf message in database and broadcasts to websocket until it's delivered, or it fails
    async def handle_lxmf_message_progress(self, lxmf_message):

        # FIXME: there's no register_progress_callback on the lxmf message, so manually send progress until delivered, propagated or failed
        # we also can't use on_lxmf_sending_state_updated method to do this, because of async/await issues...
        should_update_message = True
        while should_update_message:

            # wait 1 second between sending updates
            await asyncio.sleep(1)

            # upsert lxmf message to database (as we want to update the progress in database too)
            self.db_upsert_lxmf_message(lxmf_message)

            # send update to websocket clients
            await self.websocket_broadcast(json.dumps({
                "type": "lxmf_message_state_updated",
                "lxmf_message": self.convert_lxmf_message_to_dict(lxmf_message),
            }))

            # check message state
            has_delivered = lxmf_message.state == LXMF.LXMessage.DELIVERED
            has_propagated = lxmf_message.state == LXMF.LXMessage.SENT and lxmf_message.method == LXMF.LXMessage.PROPAGATED
            has_failed = lxmf_message.state == LXMF.LXMessage.FAILED
            is_cancelled = lxmf_message.state == LXMF.LXMessage.CANCELLED

            # check if we should stop updating
            if has_delivered or has_propagated or has_failed or is_cancelled:
                should_update_message = False

    # handle an announce received from reticulum, for an audio call address
    # NOTE: cant be async, as Reticulum doesn't await it
    def on_audio_call_announce_received(self, aspect, destination_hash, announced_identity, app_data,
                                        announce_packet_hash):

        # log received announce
        print("Received an announce from " + RNS.prettyhexrep(destination_hash) + " for [call.audio]")

        # upsert announce to database
        self.db_upsert_announce(announced_identity, destination_hash, aspect, app_data, announce_packet_hash)

        # find announce from database
        announce = database.Announce.get_or_none(database.Announce.destination_hash == destination_hash.hex())
        if announce is None:
            return

        # send database announce to all websocket clients
        asyncio.run(self.websocket_broadcast(json.dumps({
            "type": "announce",
            "announce": self.convert_db_announce_to_dict(announce),
        })))

    # handle an announce received from reticulum, for an lxmf address
    # NOTE: cant be async, as Reticulum doesn't await it
    def on_lxmf_announce_received(self, aspect, destination_hash, announced_identity, app_data, announce_packet_hash):

        # log received announce
        print("Received an announce from " + RNS.prettyhexrep(destination_hash) + " for [lxmf.delivery]")

        # upsert announce to database
        self.db_upsert_announce(announced_identity, destination_hash, aspect, app_data, announce_packet_hash)

        # find announce from database
        announce = database.Announce.get_or_none(database.Announce.destination_hash == destination_hash.hex())
        if announce is None:
            return

        # send database announce to all websocket clients
        asyncio.run(self.websocket_broadcast(json.dumps({
            "type": "announce",
            "announce": self.convert_db_announce_to_dict(announce),
        })))

        # resend all failed messages that were intended for this destination
        if self.config.auto_resend_failed_messages_when_announce_received.get():
            asyncio.run(self.resend_failed_messages_for_destination(destination_hash.hex()))

    # handle an announce received from reticulum, for an lxmf propagation node address
    # NOTE: cant be async, as Reticulum doesn't await it
    def on_lxmf_propagation_announce_received(self, aspect, destination_hash, announced_identity, app_data,
                                              announce_packet_hash):

        # log received announce
        print("Received an announce from " + RNS.prettyhexrep(destination_hash) + " for [lxmf.propagation]")

        # upsert announce to database
        self.db_upsert_announce(announced_identity, destination_hash, aspect, app_data, announce_packet_hash)

        # find announce from database
        announce = database.Announce.get_or_none(database.Announce.destination_hash == destination_hash.hex())
        if announce is None:
            return

        # send database announce to all websocket clients
        asyncio.run(self.websocket_broadcast(json.dumps({
            "type": "announce",
            "announce": self.convert_db_announce_to_dict(announce),
        })))

    # resends all messages that previously failed to send to the provided destination hash
    async def resend_failed_messages_for_destination(self, destination_hash: str):

        # get messages that failed to send to this destination
        failed_messages = (database.LxmfMessage.select()
                           .where(database.LxmfMessage.state == "failed")
                           .where(database.LxmfMessage.destination_hash == destination_hash)
                           .order_by(database.LxmfMessage.id.asc()))

        # resend failed messages
        for failed_message in failed_messages:
            try:

                # parse fields as json
                fields = json.loads(failed_message.fields)

                # parse image field
                image_field = None
                if "image" in fields:
                    image_field = LxmfImageField(fields["image"]["image_type"],
                                                 base64.b64decode(fields["image"]["image_bytes"]))

                # parse audio field
                audio_field = None
                if "audio" in fields:
                    audio_field = LxmfAudioField(fields["audio"]["audio_mode"],
                                                 base64.b64decode(fields["audio"]["audio_bytes"]))

                # parse file attachments field
                file_attachments_field = None
                if "file_attachments" in fields:
                    file_attachments = []
                    for file_attachment in fields["file_attachments"]:
                        file_attachments.append(LxmfFileAttachment(file_attachment["file_name"],
                                                                   base64.b64decode(file_attachment["file_bytes"])))
                    file_attachments_field = LxmfFileAttachmentsField(file_attachments)

                # don't resend message with attachments if not allowed
                if not self.config.allow_auto_resending_failed_messages_with_attachments.get():
                    if image_field is not None or audio_field is not None or file_attachments_field is not None:
                        print("Not resending failed message with attachments, as setting is disabled")
                        continue

                # send new message with failed message content
                await self.send_message(
                    failed_message.destination_hash,
                    failed_message.content,
                    image_field,
                    audio_field,
                    file_attachments_field,
                )

                # remove original failed message from database
                database.LxmfMessage.delete().where((database.LxmfMessage.hash == failed_message.hash)).execute()

                # tell all websocket clients that old failed message was deleted so it can remove from ui
                await self.websocket_broadcast(json.dumps({
                    "type": "lxmf_message_deleted",
                    "hash": failed_message.hash,
                }))

            except Exception as e:
                print("Error resending failed message: " + str(e))
                pass

    # handle an announce received from reticulum, for a nomadnet node
    # NOTE: cant be async, as Reticulum doesn't await it
    def on_nomadnet_node_announce_received(self, aspect, destination_hash, announced_identity, app_data,
                                           announce_packet_hash):

        # log received announce
        print("Received an announce from " + RNS.prettyhexrep(destination_hash) + " for [nomadnetwork.node]")

        # upsert announce to database
        self.db_upsert_announce(announced_identity, destination_hash, aspect, app_data, announce_packet_hash)

        # find announce from database
        announce = database.Announce.get_or_none(database.Announce.destination_hash == destination_hash.hex())
        if announce is None:
            return

        # send database announce to all websocket clients
        asyncio.run(self.websocket_broadcast(json.dumps({
            "type": "announce",
            "announce": self.convert_db_announce_to_dict(announce),
        })))

    # gets the custom display name a user has set for the provided destination hash
    def get_custom_destination_display_name(self, destination_hash: str):

        # get display name from database
        db_destination_display_name = database.CustomDestinationDisplayName.get_or_none(
            database.CustomDestinationDisplayName.destination_hash == destination_hash)
        if db_destination_display_name is not None:
            return db_destination_display_name.display_name

        return None

    # get name to show for an lxmf conversation
    # currently, this will use the app data from the most recent announce
    # TODO: we should fetch this from our contacts database, when it gets implemented, and if not found, fallback to app data
    def get_lxmf_conversation_name(self, destination_hash):

        # get lxmf.delivery announce from database for the provided destination hash
        lxmf_announce = (database.Announce.select()
                         .where(database.Announce.aspect == "lxmf.delivery")
                         .where(database.Announce.destination_hash == destination_hash)
                         .get_or_none())

        # if app data is available in database, it should be base64 encoded text that was announced
        # we will return the parsed lxmf display name as the conversation name
        if lxmf_announce is not None and lxmf_announce.app_data is not None:
            return self.parse_lxmf_display_name(app_data_base64=lxmf_announce.app_data)

        # announce did not have app data, so provide a fallback name
        return "Anonymous Peer"

    # reads the lxmf display name from the provided base64 app data
    def parse_lxmf_display_name(self, app_data_base64: str, default_value: str | None = "Anonymous Peer"):

        try:
            app_data_bytes = base64.b64decode(app_data_base64)
            display_name = LXMF.display_name_from_app_data(app_data_bytes)
            if display_name is not None:
                return display_name
        except:
            pass

        return default_value

    # reads the lxmf stamp cost from the provided base64 app data
    def parse_lxmf_stamp_cost(self, app_data_base64: str):
        try:
            app_data_bytes = base64.b64decode(app_data_base64)
            return LXMF.stamp_cost_from_app_data(app_data_bytes)
        except:
            return None

    # reads the nomadnetwork node display name from the provided base64 app data
    def parse_nomadnetwork_node_display_name(self, app_data_base64: str, default_value: str | None = "Anonymous Node"):
        try:
            app_data_bytes = base64.b64decode(app_data_base64)
            return app_data_bytes.decode("utf-8")
        except:
            return default_value

    # parses lxmf propagation node app data
    def parse_lxmf_propagation_node_app_data(self, app_data_base64: str):
        try:
            app_data_bytes = base64.b64decode(app_data_base64)
            data = msgpack.unpackb(app_data_bytes)
            return {
                "enabled": bool(data[0]),
                "timebase": int(data[1]),
                "per_transfer_limit": int(data[2]),
            }
        except:
            return None

    # returns true if the conversation has messages newer than the last read at timestamp
    def is_lxmf_conversation_unread(self, destination_hash):

        # get lxmf conversation read state from database for the provided destination hash
        lxmf_conversation_read_state = (database.LxmfConversationReadState.select()
                                        .where(database.LxmfConversationReadState.destination_hash == destination_hash)
                                        .get_or_none())

        # get most recent incoming message from destination hash
        latest_incoming_lxmf_message = (database.LxmfMessage.select()
                                        .where(database.LxmfMessage.source_hash == destination_hash)
                                        .order_by(database.LxmfMessage.created_at.desc())
                                        .get_or_none())

        # there's no incoming message, so it can't be unread
        if latest_incoming_lxmf_message is None:
            return False

        # user has never read this conversation, so it's unread
        if lxmf_conversation_read_state is None:
            return True

        # conversation is unread if last read at is before the latest incoming message creation date
        conversation_last_read_at = datetime.strptime(lxmf_conversation_read_state.last_read_at,
                                                      "%Y-%m-%d %H:%M:%S.%f%z")
        conversation_latest_message_at = datetime.strptime(latest_incoming_lxmf_message.created_at,
                                                           "%Y-%m-%d %H:%M:%S.%f%z")
        return conversation_last_read_at < conversation_latest_message_at

    # returns number of messages that failed to send in a conversation
    def lxmf_conversation_failed_messages_count(self, destination_hash: str):
        return (database.LxmfMessage.select()
                .where(database.LxmfMessage.state == "failed")
                .where(database.LxmfMessage.destination_hash == destination_hash)
                .count())

    # find an interface by name
    def find_interface_by_name(self, name: str):
        for interface in RNS.Transport.interfaces:
            interface_name = str(interface)
            if name == interface_name:
                return interface

        return None


# class to manage config stored in database
class Config:

    @staticmethod
    def get(key: str, default_value=None) -> str | None:

        # get config value from database
        config_item = database.Config.get_or_none(database.Config.key == key)

        # return value if available
        if config_item is not None:
            return config_item.value

        # fallback to returning default value
        return default_value

    @staticmethod
    def set(key: str, value: str | None):

        # if none, delete the config entry
        if value is None:
            database.Config.delete().where(database.Config.key == key).execute()
            return

        # prepare data to insert or update
        data = {
            "key": key,
            "value": value,
            "updated_at": datetime.now(timezone.utc),
        }

        # upsert to database
        query = database.Config.insert(data)
        query = query.on_conflict(conflict_target=[database.Config.key], update=data)
        query.execute()

    # handle config values that should be strings
    class StringConfig:

        def __init__(self, key: str, default_value: str | None = None):
            self.key = key
            self.default_value = default_value

        def get(self, default_value: str = None) -> str | None:
            _default_value = default_value or self.default_value
            return Config.get(self.key, default_value=_default_value)

        def set(self, value: str | None):
            Config.set(self.key, value)

    # handle config values that should be bools
    class BoolConfig:

        def __init__(self, key: str, default_value: bool = False):
            self.key = key
            self.default_value = default_value

        def get(self) -> bool:

            # get string value, or return default
            config_value = Config.get(self.key, default_value=None)
            if config_value is None:
                return self.default_value

            return config_value == "true"

        def set(self, value: bool):

            # determine string value for bool
            if value is True:
                config_value = "true"
            else:
                config_value = "false"

            Config.set(self.key, config_value)

    # handle config values that should be integers
    class IntConfig:

        def __init__(self, key: str, default_value: int | None = 0):
            self.key = key
            self.default_value = default_value

        def get(self) -> int | None:
            # get string value, or return default
            config_value = Config.get(self.key, default_value=None)
            if config_value is None:
                return self.default_value

            return int(config_value)

        def set(self, value: int):
            Config.set(self.key, str(value))

    # all possible config items
    database_version = IntConfig("database_version", None)
    display_name = StringConfig("display_name", "Anonymous Peer")
    auto_announce_enabled = BoolConfig("auto_announce_enabled", False)
    auto_announce_interval_seconds = IntConfig("auto_announce_interval_seconds", 0)
    last_announced_at = IntConfig("last_announced_at", None)
    theme = StringConfig("theme", "light")
    auto_resend_failed_messages_when_announce_received = BoolConfig(
        "auto_resend_failed_messages_when_announce_received", True)
    allow_auto_resending_failed_messages_with_attachments = BoolConfig(
        "allow_auto_resending_failed_messages_with_attachments", False)
    auto_send_failed_messages_to_propagation_node = BoolConfig("auto_send_failed_messages_to_propagation_node", False)
    show_suggested_community_interfaces = BoolConfig("show_suggested_community_interfaces", True)
    lxmf_delivery_transfer_limit_in_bytes = IntConfig("lxmf_delivery_transfer_limit_in_bytes", 1000 * 1000 * 10)  # 10MB
    lxmf_preferred_propagation_node_destination_hash = StringConfig("lxmf_preferred_propagation_node_destination_hash",
                                                                    None)
    lxmf_preferred_propagation_node_auto_sync_interval_seconds = IntConfig(
        "lxmf_preferred_propagation_node_auto_sync_interval_seconds", 0)
    lxmf_preferred_propagation_node_last_synced_at = IntConfig("lxmf_preferred_propagation_node_last_synced_at", None)
    lxmf_local_propagation_node_enabled = BoolConfig("lxmf_local_propagation_node_enabled", False)
    lxmf_user_icon_name = StringConfig("lxmf_user_icon_name", None)
    lxmf_user_icon_foreground_colour = StringConfig("lxmf_user_icon_foreground_colour", None)
    lxmf_user_icon_background_colour = StringConfig("lxmf_user_icon_background_colour", None)


# FIXME: we should probably set this as an instance variable of ReticulumMeshChat so it has a proper home, and pass it in to the constructor?
nomadnet_cached_links = {}


class NomadnetDownloader:

    def __init__(self, destination_hash: bytes, path: str, data: str | None,
                 on_download_success: Callable[[bytes], None], on_download_failure: Callable[[str], None],
                 on_progress_update: Callable[[float], None], timeout: int | None = None):
        self.app_name = "nomadnetwork"
        self.aspects = "node"
        self.destination_hash = destination_hash
        self.path = path
        self.data = data
        self.timeout = timeout
        self.on_download_success = on_download_success
        self.on_download_failure = on_download_failure
        self.on_progress_update = on_progress_update

    # setup link to destination and request download
    async def download(self, path_lookup_timeout: int = 15, link_establishment_timeout: int = 15):

        # use existing established link if it's active
        if self.destination_hash in nomadnet_cached_links:
            link = nomadnet_cached_links[self.destination_hash]
            if link.status is RNS.Link.ACTIVE:
                print("[NomadnetDownloader] using existing link for request")
                self.link_established(link)
                return

        # determine when to timeout
        timeout_after_seconds = time.time() + path_lookup_timeout

        # check if we have a path to the destination
        if not RNS.Transport.has_path(self.destination_hash):

            # we don't have a path, so we need to request it
            RNS.Transport.request_path(self.destination_hash)

            # wait until we have a path, or give up after the configured timeout
            while not RNS.Transport.has_path(self.destination_hash) and time.time() < timeout_after_seconds:
                await asyncio.sleep(0.1)

        # if we still don't have a path, we can't establish a link, so bail out
        if not RNS.Transport.has_path(self.destination_hash):
            self.on_download_failure("Could not find path to destination.")
            return

        # create destination to nomadnet node
        identity = RNS.Identity.recall(self.destination_hash)
        destination = RNS.Destination(
            identity,
            RNS.Destination.OUT,
            RNS.Destination.SINGLE,
            self.app_name,
            self.aspects,
        )

        # create link to destination
        print("[NomadnetDownloader] establishing new link for request")
        link = RNS.Link(destination, established_callback=self.link_established)

        # determine when to timeout
        timeout_after_seconds = time.time() + link_establishment_timeout

        # wait until we have established a link, or give up after the configured timeout
        while link.status is not RNS.Link.ACTIVE and time.time() < timeout_after_seconds:
            await asyncio.sleep(0.1)

        # if we still haven't established a link, bail out
        if link.status is not RNS.Link.ACTIVE:
            self.on_download_failure("Could not establish link to destination.")

    # link to destination was established, we should now request the download
    def link_established(self, link):

        # cache link for using in future requests
        nomadnet_cached_links[self.destination_hash] = link

        # request download over link
        link.request(
            self.path,
            data=self.data,
            response_callback=self.on_response,
            failed_callback=self.on_failed,
            progress_callback=self.on_progress,
            timeout=self.timeout,
        )

    # handle successful download
    def on_response(self, request_receipt):
        self.on_download_success(request_receipt.response)

    # handle failure
    def on_failed(self, request_receipt=None):
        self.on_download_failure("request_failed")

    # handle download progress
    def on_progress(self, request_receipt):
        self.on_progress_update(request_receipt.progress)


class NomadnetPageDownloader(NomadnetDownloader):

    def __init__(self, destination_hash: bytes, page_path: str, data: str | None,
                 on_page_download_success: Callable[[str], None], on_page_download_failure: Callable[[str], None],
                 on_progress_update: Callable[[float], None], timeout: int | None = None):
        self.on_page_download_success = on_page_download_success
        self.on_page_download_failure = on_page_download_failure
        super().__init__(destination_hash, page_path, data, self.on_download_success, self.on_download_failure,
                         on_progress_update, timeout)

    # page download was successful, decode the response and send to provided callback
    def on_download_success(self, response_bytes):
        micron_markup_response = response_bytes.decode("utf-8")
        self.on_page_download_success(micron_markup_response)

    # page download failed, send error to provided callback
    def on_download_failure(self, failure_reason):
        self.on_page_download_failure(failure_reason)


class NomadnetFileDownloader(NomadnetDownloader):

    def __init__(self, destination_hash: bytes, page_path: str, on_file_download_success: Callable[[str, bytes], None],
                 on_file_download_failure: Callable[[str], None], on_progress_update: Callable[[float], None],
                 timeout: int | None = None):
        self.on_file_download_success = on_file_download_success
        self.on_file_download_failure = on_file_download_failure
        super().__init__(destination_hash, page_path, None, self.on_download_success, self.on_download_failure,
                         on_progress_update, timeout)

    # file download was successful, decode the response and send to provided callback
    def on_download_success(self, response):
        file_name: str = response[0]
        file_data: bytes = response[1]
        self.on_file_download_success(file_name, file_data)

    # page download failed, send error to provided callback
    def on_download_failure(self, failure_reason):
        self.on_file_download_failure(failure_reason)


def main():
    # parse command line args
    parser = argparse.ArgumentParser(description="ReticulumMeshChat")
    parser.add_argument("--host", nargs='?', default="127.0.0.1", type=str,
                        help="The address the web server should listen on.")
    parser.add_argument("--port", nargs='?', default="8000", type=int, help="The port the web server should listen on.")
    parser.add_argument("--headless", action='store_true',
                        help="Web browser will not automatically launch when this flag is passed.")
    parser.add_argument("--identity-file", type=str,
                        help="Path to a Reticulum Identity file to use as your LXMF address.")
    parser.add_argument("--identity-base64", type=str,
                        help="A base64 encoded Reticulum Identity to use as your LXMF address.")
    parser.add_argument("--generate-identity-file", type=str,
                        help="Generates and saves a new Reticulum Identity to the provided file path and then exits.")
    parser.add_argument("--generate-identity-base64", action='store_true',
                        help="Outputs a randomly generated Reticulum Identity as base64 and then exits.")
    parser.add_argument("--reticulum-config-dir", type=str,
                        help="Path to a Reticulum config directory for the RNS stack to use (e.g: ~/.reticulum)")
    parser.add_argument("--storage-dir", type=str,
                        help="Path to a directory for storing databases and config files (default: ./storage)")
    parser.add_argument("--test-exception-message", type=str,
                        help="Throws an exception. Used for testing the electron error dialog")
    parser.add_argument('args', nargs=argparse.REMAINDER)  # allow unknown command line args
    args = parser.parse_args()

    # check if we want to test exception messages
    if args.test_exception_message is not None:
        raise Exception(args.test_exception_message)

    # util to generate reticulum identity and save to file without using rnid
    if args.generate_identity_file is not None:

        # do not overwrite existing files, otherwise user could lose existing keys
        if os.path.exists(args.generate_identity_file):
            print("DANGER: the provided identity file path already exists, not overwriting!")
            return

        # generate a new identity and save to provided file path
        identity = RNS.Identity(create_keys=True)
        with open(args.generate_identity_file, "wb") as file:
            file.write(identity.get_private_key())

        print("A new Reticulum Identity has been saved to: {}".format(args.generate_identity_file))
        return

    # util to generate reticulum identity as base64 without using rnid
    if args.generate_identity_base64 is True:
        identity = RNS.Identity(create_keys=True)
        print(base64.b64encode(identity.get_private_key()).decode("utf-8"))
        return

    # use provided identity, or fallback to a random one
    if args.identity_file is not None:
        identity = RNS.Identity(create_keys=False)
        identity.load(args.identity_file)
        print("Reticulum Identity <{}> has been loaded from file {}.".format(identity.hash.hex(), args.identity_file))
    elif args.identity_base64 is not None:
        identity = RNS.Identity(create_keys=False)
        identity.load_private_key(base64.b64decode(args.identity_base64))
        print("Reticulum Identity <{}> has been loaded from base64.".format(identity.hash.hex()))
    else:

        # ensure provided storage dir exists, or the default storage dir exists
        base_storage_dir = args.storage_dir or os.path.join("storage")
        os.makedirs(base_storage_dir, exist_ok=True)

        # configure path to default identity file
        default_identity_file = os.path.join(base_storage_dir, "identity")

        # if default identity file does not exist, generate a new identity and save it
        if not os.path.exists(default_identity_file):
            identity = RNS.Identity(create_keys=True)
            with open(default_identity_file, "wb") as file:
                file.write(identity.get_private_key())
            print("Reticulum Identity <{}> has been randomly generated and saved to {}.".format(identity.hash.hex(),
                                                                                                default_identity_file))

        # default identity file exists, load it
        identity = RNS.Identity(create_keys=False)
        identity.load(default_identity_file)
        print(
            "Reticulum Identity <{}> has been loaded from file {}.".format(identity.hash.hex(), default_identity_file))

    # init app
    reticulum_meshchat = ReticulumMeshChat(identity, args.storage_dir, args.reticulum_config_dir)
    reticulum_meshchat.run(args.host, args.port, launch_browser=args.headless is False)


if __name__ == "__main__":
    main()<|MERGE_RESOLUTION|>--- conflicted
+++ resolved
@@ -2060,11 +2060,7 @@
                     return None
             except Exception as e:
                 print(f"skipping invalid field data: {e}")
-<<<<<<< HEAD
-
-=======
-        
->>>>>>> 1bad7755
+
         return data
 
     # handle data received from websocket client
